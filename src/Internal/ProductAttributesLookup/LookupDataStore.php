--- conflicted
+++ resolved
@@ -95,7 +95,15 @@
 	}
 
 	/**
-<<<<<<< HEAD
+	* Get the name of the lookup table.
+	*
+	* @return string
+	*/
+   public function get_lookup_table_name() {
+	   return $this->lookup_table_name;
+   }
+
+	/**
 	 * Insert/update the appropriate lookup table entries for a new or modified product or variation.
 	 * This must be invoked after a product or a variation is created (including untrashing and duplication)
 	 * or modified.
@@ -152,19 +160,6 @@
 	/**
 	 * Insert the lookup data for a given product or variation.
 	 * If a variable product is passed the information is created for all of its variations.
-=======
-	 * Get the name of the lookup table.
-	 *
-	 * @return string
-	 */
-	public function get_lookup_table_name() {
-		return $this->lookup_table_name;
-	}
-
-	/**
-	 * Insert or update the lookup data for a given product or variation.
-	 * If a variable product is passed the information is updated for all of its variations.
->>>>>>> 19bdc1c3
 	 *
 	 * @param int|WC_Product $product Product object or id.
 	 * @throws \Exception A variation object is passed.
