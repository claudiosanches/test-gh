--- conflicted
+++ resolved
@@ -28,14 +28,8 @@
 	$label = ! empty( $args['product_name'] ) ? sprintf( __( '%s quantity', 'woocommerce' ), wp_strip_all_tags( $args['product_name'] ) ) : __( 'Quantity', 'woocommerce' );
 	?>
 	<div class="quantity">
-<<<<<<< HEAD
-
 		<?php do_action( 'woocommerce_before_quantity_input_field' ); ?>
-
-		<label class="screen-reader-text" for="<?php echo esc_attr( $input_id ); ?>"><?php esc_html_e( 'Quantity', 'woocommerce' ); ?></label>
-=======
 		<label class="screen-reader-text" for="<?php echo esc_attr( $input_id ); ?>"><?php echo esc_attr( $label ); ?></label>
->>>>>>> 5f0eb2d3
 		<input
 			type="number"
 			id="<?php echo esc_attr( $input_id ); ?>"
@@ -47,17 +41,8 @@
 			value="<?php echo esc_attr( $input_value ); ?>"
 			title="<?php echo esc_attr_x( 'Qty', 'Product quantity input tooltip', 'woocommerce' ); ?>"
 			size="4"
-<<<<<<< HEAD
-			inputmode="<?php echo esc_attr( $inputmode ); ?>"
-			<?php if ( ! empty( $labelledby ) ) { ?>
-			aria-labelledby="<?php echo esc_attr( $labelledby ); ?>" />
-			<?php } ?>
-
+			inputmode="<?php echo esc_attr( $inputmode ); ?>" />
 		<?php do_action( 'woocommerce_after_quantity_input_field' ); ?>
-
-=======
-			inputmode="<?php echo esc_attr( $inputmode ); ?>" />
->>>>>>> 5f0eb2d3
 	</div>
 	<?php
 }