<?php
/**
 * Single Product Price, including microdata for SEO
 *
 * This template can be overridden by copying it to yourtheme/woocommerce/single-product/price.php.
 *
 * HOWEVER, on occasion WooCommerce will need to update template files and you
 * (the theme developer) will need to copy the new files to your theme to
 * maintain compatibility. We try to do this as little as possible, but it does
 * happen. When this occurs the version of the template file will be bumped and
 * the readme will list any important changes.
 *
 * @see     https://docs.woocommerce.com/document/template-structure/
 * @author  WooThemes
 * @package WooCommerce/Templates
 * @version 2.4.9
 */

if ( ! defined( 'ABSPATH' ) ) {
	exit; // Exit if accessed directly
}

global $product;

?>
<<<<<<< HEAD
<div itemprop="offers" itemscope itemtype="http://schema.org/Offer">

	<p class="price"><?php echo $product->get_price_html(); ?></p>

	<meta itemprop="price" content="<?php echo esc_attr( $product->get_display_price() ); ?>" />
	<meta itemprop="priceCurrency" content="<?php echo esc_attr( get_woocommerce_currency() ); ?>" />
	<link itemprop="availability" href="http://schema.org/<?php echo $product->is_in_stock() ? 'InStock' : 'OutOfStock'; ?>" />
</div>
=======
<p class="price"><?php echo $product->get_price_html(); ?></p>
>>>>>>> d22589ba
<|MERGE_RESOLUTION|>--- conflicted
+++ resolved
@@ -13,7 +13,7 @@
  * @see     https://docs.woocommerce.com/document/template-structure/
  * @author  WooThemes
  * @package WooCommerce/Templates
- * @version 2.4.9
+ * @version 2.7.0
  */
 
 if ( ! defined( 'ABSPATH' ) ) {
@@ -23,15 +23,5 @@
 global $product;
 
 ?>
-<<<<<<< HEAD
-<div itemprop="offers" itemscope itemtype="http://schema.org/Offer">
 
-	<p class="price"><?php echo $product->get_price_html(); ?></p>
-
-	<meta itemprop="price" content="<?php echo esc_attr( $product->get_display_price() ); ?>" />
-	<meta itemprop="priceCurrency" content="<?php echo esc_attr( get_woocommerce_currency() ); ?>" />
-	<link itemprop="availability" href="http://schema.org/<?php echo $product->is_in_stock() ? 'InStock' : 'OutOfStock'; ?>" />
-</div>
-=======
-<p class="price"><?php echo $product->get_price_html(); ?></p>
->>>>>>> d22589ba
+<p class="price"><?php echo $product->get_price_html(); ?></p>