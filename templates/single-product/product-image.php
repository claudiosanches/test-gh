<?php
/**
 * Single Product Image
 *
 * This template can be overridden by copying it to yourtheme/woocommerce/single-product/product-image.php.
 *
 * HOWEVER, on occasion WooCommerce will need to update template files and you
 * (the theme developer) will need to copy the new files to your theme to
 * maintain compatibility. We try to do this as little as possible, but it does
 * happen. When this occurs the version of the template file will be bumped and
 * the readme will list any important changes.
 *
 * @see     https://docs.woocommerce.com/document/template-structure/
 * @author  WooThemes
 * @package WooCommerce/Templates
 * @version 2.7.0
 */

if ( ! defined( 'ABSPATH' ) ) {
	exit;
}

global $post, $product;
$columns           = apply_filters( 'woocommerce_product_thumbnails_columns', 4 );
$post_thumbnail_id = get_post_thumbnail_id( $post->ID );
$full_size_image   = wp_get_attachment_image_src( $post_thumbnail_id, 'full' );
$thumbnail_post    = get_post( $post_thumbnail_id );
$image_title       = $thumbnail_post->post_content;
$placeholder       = has_post_thumbnail() ? 'with-images' : 'without-images';
<<<<<<< HEAD
=======
$wrapper_classes   = apply_filters( 'woocommerce_single_product_image_gallery_classes', array(
	'woocommerce-product-gallery',
	'woocommerce-product-gallery--' . $placeholder,
	'woocommerce-product-gallery--columns-' . absint( $columns ),
	'images',
) );
>>>>>>> 9bc5eefc
?>
<div class="<?php echo esc_attr( implode( ' ', array_map( 'sanitize_html_class', $wrapper_classes ) ) ); ?>" data-columns="<?php echo esc_attr( $columns ); ?>">
	<figure class="woocommerce-product-gallery__wrapper">
		<?php
		$attributes = array(
			'title'                   => $image_title,
			'data-large-image'        => $full_size_image[0],
			'data-large-image-width'  => $full_size_image[1],
			'data-large-image-height' => $full_size_image[2],
		);

		if ( has_post_thumbnail() ) {
			$main_thumbnail  = '<figure data-thumb="' . get_the_post_thumbnail_url( $post->ID, 'shop_thumbnail' ) . '" class="woocommerce-product-gallery__image">';
			$main_thumbnail .= get_the_post_thumbnail( $post->ID, 'shop_single', $attributes );
	 		$main_thumbnail .= '</figure>';
		} else {
			$main_thumbnail  = '<figure class="woocommerce-product-gallery__image--placeholder">';
			$main_thumbnail .= sprintf( '<img src="%s" alt="%s" class="wp-post-image" />', esc_url( wc_placeholder_img_src() ), esc_html__( 'Awaiting product image', 'woocommerce' ) );
			$main_thumbnail .= '</figure>';
		}

		echo apply_filters( 'woocommerce_single_product_image_thumbnail_html', $main_thumbnail, get_post_thumbnail_id( $post->ID ) );

		do_action( 'woocommerce_product_thumbnails' );
		?>
	</figure>
</div><|MERGE_RESOLUTION|>--- conflicted
+++ resolved
@@ -27,15 +27,12 @@
 $thumbnail_post    = get_post( $post_thumbnail_id );
 $image_title       = $thumbnail_post->post_content;
 $placeholder       = has_post_thumbnail() ? 'with-images' : 'without-images';
-<<<<<<< HEAD
-=======
 $wrapper_classes   = apply_filters( 'woocommerce_single_product_image_gallery_classes', array(
 	'woocommerce-product-gallery',
 	'woocommerce-product-gallery--' . $placeholder,
 	'woocommerce-product-gallery--columns-' . absint( $columns ),
 	'images',
 ) );
->>>>>>> 9bc5eefc
 ?>
 <div class="<?php echo esc_attr( implode( ' ', array_map( 'sanitize_html_class', $wrapper_classes ) ) ); ?>" data-columns="<?php echo esc_attr( $columns ); ?>">
 	<figure class="woocommerce-product-gallery__wrapper">
