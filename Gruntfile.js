/* jshint node:true */
module.exports = function( grunt ) {
	'use strict';
	var sass = require( 'node-sass' );

	grunt.initConfig({

		// Setting folder templates.
		dirs: {
			css: 'assets/css',
			fonts: 'assets/fonts',
			images: 'assets/images',
			js: 'assets/js',
			php: 'includes'
		},

		// JavaScript linting with JSHint.
		jshint: {
			options: {
				jshintrc: '.jshintrc'
			},
			all: [
				'<%= dirs.js %>/admin/*.js',
				'!<%= dirs.js %>/admin/*.min.js',
				'<%= dirs.js %>/frontend/*.js',
				'!<%= dirs.js %>/frontend/*.min.js'
			]
		},

		// Sass linting with Stylelint.
		stylelint: {
			options: {
				configFile: '.stylelintrc'
			},
			all: [
				'<%= dirs.css %>/*.scss',
				'!<%= dirs.css %>/select2.scss'
			]
		},

		// Minify .js files.
		uglify: {
			options: {
				ie8: true,
				parse: {
					strict: false
				},
				output: {
					comments : /@license|@preserve|^!/
				}
			},
			admin: {
				files: [{
					expand: true,
					cwd: '<%= dirs.js %>/admin/',
					src: [
						'*.js',
						'!*.min.js'
					],
					dest: '<%= dirs.js %>/admin/',
					ext: '.min.js'
				}]
			},
			vendor: {
				files: {
					'<%= dirs.js %>/accounting/accounting.min.js': ['<%= dirs.js %>/accounting/accounting.js'],
					'<%= dirs.js %>/jquery-blockui/jquery.blockUI.min.js': ['<%= dirs.js %>/jquery-blockui/jquery.blockUI.js'],
					'<%= dirs.js %>/jquery-cookie/jquery.cookie.min.js': ['<%= dirs.js %>/jquery-cookie/jquery.cookie.js'],
					'<%= dirs.js %>/js-cookie/js.cookie.min.js': ['<%= dirs.js %>/js-cookie/js.cookie.js'],
					'<%= dirs.js %>/jquery-flot/jquery.flot.min.js': ['<%= dirs.js %>/jquery-flot/jquery.flot.js'],
					'<%= dirs.js %>/jquery-flot/jquery.flot.pie.min.js': ['<%= dirs.js %>/jquery-flot/jquery.flot.pie.js'],
					'<%= dirs.js %>/jquery-flot/jquery.flot.resize.min.js': ['<%= dirs.js %>/jquery-flot/jquery.flot.resize.js'],
					'<%= dirs.js %>/jquery-flot/jquery.flot.stack.min.js': ['<%= dirs.js %>/jquery-flot/jquery.flot.stack.js'],
					'<%= dirs.js %>/jquery-flot/jquery.flot.time.min.js': ['<%= dirs.js %>/jquery-flot/jquery.flot.time.js'],
					'<%= dirs.js %>/jquery-payment/jquery.payment.min.js': ['<%= dirs.js %>/jquery-payment/jquery.payment.js'],
					'<%= dirs.js %>/jquery-qrcode/jquery.qrcode.min.js': ['<%= dirs.js %>/jquery-qrcode/jquery.qrcode.js'],
					'<%= dirs.js %>/jquery-serializejson/jquery.serializejson.min.js': [
						'<%= dirs.js %>/jquery-serializejson/jquery.serializejson.js'
					],
					'<%= dirs.js %>/jquery-tiptip/jquery.tipTip.min.js': ['<%= dirs.js %>/jquery-tiptip/jquery.tipTip.js'],
					'<%= dirs.js %>/jquery-ui-touch-punch/jquery-ui-touch-punch.min.js': [
						'<%= dirs.js %>/jquery-ui-touch-punch/jquery-ui-touch-punch.js'
					],
					'<%= dirs.js %>/prettyPhoto/jquery.prettyPhoto.init.min.js': ['<%= dirs.js %>/prettyPhoto/jquery.prettyPhoto.init.js'],
					'<%= dirs.js %>/prettyPhoto/jquery.prettyPhoto.min.js': ['<%= dirs.js %>/prettyPhoto/jquery.prettyPhoto.js'],
					'<%= dirs.js %>/flexslider/jquery.flexslider.min.js': ['<%= dirs.js %>/flexslider/jquery.flexslider.js'],
					'<%= dirs.js %>/zoom/jquery.zoom.min.js': ['<%= dirs.js %>/zoom/jquery.zoom.js'],
					'<%= dirs.js %>/photoswipe/photoswipe.min.js': ['<%= dirs.js %>/photoswipe/photoswipe.js'],
					'<%= dirs.js %>/photoswipe/photoswipe-ui-default.min.js': ['<%= dirs.js %>/photoswipe/photoswipe-ui-default.js'],
					'<%= dirs.js %>/round/round.min.js': ['<%= dirs.js %>/round/round.js'],
					'<%= dirs.js %>/selectWoo/selectWoo.full.min.js': ['<%= dirs.js %>/selectWoo/selectWoo.full.js'],
					'<%= dirs.js %>/selectWoo/selectWoo.min.js': ['<%= dirs.js %>/selectWoo/selectWoo.js'],
					'<%= dirs.js %>/stupidtable/stupidtable.min.js': ['<%= dirs.js %>/stupidtable/stupidtable.js'],
					'<%= dirs.js %>/zeroclipboard/jquery.zeroclipboard.min.js': ['<%= dirs.js %>/zeroclipboard/jquery.zeroclipboard.js']
				}
			},
			frontend: {
				files: [{
					expand: true,
					cwd: '<%= dirs.js %>/frontend/',
					src: [
						'*.js',
						'!*.min.js'
					],
					dest: '<%= dirs.js %>/frontend/',
					ext: '.min.js'
				}]
			},
			flexslider: {
				files: [{
					'<%= dirs.js %>/flexslider/jquery.flexslider.min.js': ['<%= dirs.js %>/flexslider/jquery.flexslider.js']
				}]
			}
		},

		// Compile all .scss files.
		sass: {
			compile: {
				options: {
					implementation: sass,
					sourceMap: 'none'
				},
				files: [{
					expand: true,
					cwd: '<%= dirs.css %>/',
					src: ['*.scss'],
					dest: '<%= dirs.css %>/',
					ext: '.css'
				}]
			}
		},

		// Generate RTL .css files.
		rtlcss: {
			woocommerce: {
				expand: true,
				cwd: '<%= dirs.css %>',
				src: [
					'*.css',
					'!select2.css',
					'!*-rtl.css'
				],
				dest: '<%= dirs.css %>/',
				ext: '-rtl.css'
			}
		},

		// Minify all .css files.
		cssmin: {
			minify: {
				expand: true,
				cwd: '<%= dirs.css %>/',
				src: ['*.css'],
				dest: '<%= dirs.css %>/',
				ext: '.css'
			}
		},

		// Concatenate select2.css onto the admin.css files.
		concat: {
			admin: {
				files: {
					'<%= dirs.css %>/admin.css' : ['<%= dirs.css %>/select2.css', '<%= dirs.css %>/admin.css'],
					'<%= dirs.css %>/admin-rtl.css' : ['<%= dirs.css %>/select2.css', '<%= dirs.css %>/admin-rtl.css']
				}
			}
		},

		// Watch changes for assets.
		watch: {
			css: {
				files: ['<%= dirs.css %>/*.scss'],
				tasks: ['sass', 'rtlcss', 'postcss', 'cssmin', 'concat']
			},
			js: {
				files: [
					'<%= dirs.js %>/admin/*js',
					'<%= dirs.js %>/frontend/*js',
					'!<%= dirs.js %>/admin/*.min.js',
					'!<%= dirs.js %>/frontend/*.min.js'
				],
				tasks: ['jshint', 'uglify']
			}
		},

		// Generate POT files.
		makepot: {
			options: {
				type: 'wp-plugin',
				domainPath: 'i18n/languages',
				potHeaders: {
					'report-msgid-bugs-to': 'https://github.com/woocommerce/woocommerce/issues',
					'language-team': 'LANGUAGE <EMAIL@ADDRESS>'
				}
			},
			dist: {
				options: {
					potFilename: 'woocommerce.pot',
					exclude: [
						'vendor/.*',
						'tests/.*',
						'tmp/.*'
					]
				}
			}
		},

		// Check textdomain errors.
		checktextdomain: {
			options:{
				text_domain: 'woocommerce',
				keywords: [
					'__:1,2d',
					'_e:1,2d',
					'_x:1,2c,3d',
					'esc_html__:1,2d',
					'esc_html_e:1,2d',
					'esc_html_x:1,2c,3d',
					'esc_attr__:1,2d',
					'esc_attr_e:1,2d',
					'esc_attr_x:1,2c,3d',
					'_ex:1,2c,3d',
					'_n:1,2,4d',
					'_nx:1,2,4c,5d',
					'_n_noop:1,2,3d',
					'_nx_noop:1,2,3c,4d'
				]
			},
			files: {
				src:  [
					'**/*.php',               // Include all files
					'!includes/libraries/**', // Exclude libraries/
					'!node_modules/**',       // Exclude node_modules/
					'!tests/**',              // Exclude tests/
					'!vendor/**',             // Exclude vendor/
					'!tmp/**'                 // Exclude tmp/
				],
				expand: true
			}
		},

		// Exec shell commands.
		shell: {
			options: {
				stdout: true,
				stderr: true
			},
			e2e_test: {
				command: 'npm run --silent test:single tests/e2e-tests/' + grunt.option( 'file' )
			},
			e2e_tests: {
				command: 'npm run --silent test'
			},
			e2e_tests_grep: {
				command: 'npm run --silent test:grep "' + grunt.option( 'grep' ) + '"'
			},
			contributors: {
				command: [
					'echo "Generating contributor list since <%= fromDate %>"',
					'./node_modules/.bin/githubcontrib --owner woocommerce --repo woocommerce --fromDate <%= fromDate %>' +
					' --authToken <%= authToken %> --cols 6 --sortBy contributions --format md --sortOrder desc' +
					' --showlogin true > contributors.md'
				].join( '&&' )
			}
		},

		prompt: {
			contributors: {
				options: {
					questions: [
						{
							config: 'fromDate',
							type: 'input',
							message: 'What date (YYYY-MM-DD) should we get contributions since?'
						},
						{
							config: 'authToken',
							type: 'input',
							message: '(optional) Provide a personal access token.' +
							' This will allow 5000 requests per hour rather than 60 - use if nothing is generated.'
						}
					]
				}
			}
		},
		// PHP Code Sniffer.
		phpcs: {
			options: {
				bin: 'vendor/bin/phpcs'
			},
			dist: {
				src:  [
					'**/*.php', // Include all php files.
					'!includes/api/legacy/**',
					'!includes/libraries/**',
					'!node_modules/**',
					'!tests/cli/**',
					'!tmp/**',
					'!vendor/**'
				]
			}
		},

		// Autoprefixer.
		postcss: {
			options: {
				processors: [
					require( 'autoprefixer' )({
						browsers: [
							'> 0.1%',
							'ie 8',
							'ie 9'
						]
					})
				]
			},
			dist: {
				src: [
					'<%= dirs.css %>/*.css'
				]
			}
		}
	});

	// Load NPM tasks to be used here.
	grunt.loadNpmTasks( 'grunt-sass' );
	grunt.loadNpmTasks( 'grunt-shell' );
	grunt.loadNpmTasks( 'grunt-phpcs' );
	grunt.loadNpmTasks( 'grunt-rtlcss' );
	grunt.loadNpmTasks( 'grunt-postcss' );
	grunt.loadNpmTasks( 'grunt-stylelint' );
	grunt.loadNpmTasks( 'grunt-wp-i18n' );
	grunt.loadNpmTasks( 'grunt-checktextdomain' );
	grunt.loadNpmTasks( 'grunt-contrib-jshint' );
	grunt.loadNpmTasks( 'grunt-contrib-uglify' );
	grunt.loadNpmTasks( 'grunt-contrib-cssmin' );
	grunt.loadNpmTasks( 'grunt-contrib-concat' );
	grunt.loadNpmTasks( 'grunt-contrib-copy' );
	grunt.loadNpmTasks( 'grunt-contrib-watch' );
	grunt.loadNpmTasks( 'grunt-contrib-clean' );
	grunt.loadNpmTasks( 'grunt-prompt' );

	// Register tasks.
	grunt.registerTask( 'default', [
		'js',
		'css',
		'i18n'
	]);

	grunt.registerTask( 'js', [
		'jshint',
		'uglify:admin',
		'uglify:frontend',
		'uglify:flexslider'
	]);

	grunt.registerTask( 'css', [
		'sass',
		'rtlcss',
		'postcss',
		'cssmin',
		'concat'
	]);

<<<<<<< HEAD
=======
	grunt.registerTask( 'assets', [
		'js',
		'css'
	]);

	grunt.registerTask( 'blocks', [
		'clean:blocks',
		'copy'
	]);

>>>>>>> fb87c8f2
	grunt.registerTask( 'contributors', [
		'prompt:contributors',
		'shell:contributors'
	]);

	// Only an alias to 'default' task.
	grunt.registerTask( 'dev', [
		'default'
	]);

	grunt.registerTask( 'i18n', [
		'checktextdomain',
		'makepot'
	]);

	grunt.registerTask( 'e2e-tests', [
		'shell:e2e_tests'
	]);

	grunt.registerTask( 'e2e-tests-grep', [
		'shell:e2e_tests_grep'
	]);

	grunt.registerTask( 'e2e-test', [
		'shell:e2e_test'
	]);
};<|MERGE_RESOLUTION|>--- conflicted
+++ resolved
@@ -362,19 +362,11 @@
 		'concat'
 	]);
 
-<<<<<<< HEAD
-=======
 	grunt.registerTask( 'assets', [
 		'js',
 		'css'
 	]);
 
-	grunt.registerTask( 'blocks', [
-		'clean:blocks',
-		'copy'
-	]);
-
->>>>>>> fb87c8f2
 	grunt.registerTask( 'contributors', [
 		'prompt:contributors',
 		'shell:contributors'
