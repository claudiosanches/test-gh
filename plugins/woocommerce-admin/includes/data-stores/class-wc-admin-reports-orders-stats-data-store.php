--- conflicted
+++ resolved
@@ -244,10 +244,8 @@
 
 			$unique_products       = $this->get_unique_product_count( $totals_query['from_clause'], $totals_query['where_time_clause'], $totals_query['where_clause'] );
 			$totals[0]['products'] = $unique_products;
-
 			$segmenting            = new WC_Admin_Reports_Orders_Stats_Segmenting( $query_args, $this->report_columns );
 			$totals[0]['segments'] = $segmenting->get_totals_segments( $totals_query, $table_name );
-
 			$totals                = (object) $this->cast_numbers( $totals[0] );
 
 			$db_intervals = $wpdb->get_col(
@@ -434,7 +432,7 @@
 
 				if ( $customer_id ) {
 					$data['customer_id'] = $customer_id;
-					$format[] = '%d';
+					$format[]            = '%d';
 				}
 			}
 		} else {
@@ -442,13 +440,12 @@
 
 			if ( $customer && $customer['customer_id'] ) {
 				$data['customer_id'] = $customer['customer_id'];
-				$format[] = '%d';
+				$format[]            = '%d';
 			}
 		}
 
 		// Update or add the information to the DB.
-<<<<<<< HEAD
-		$results = $wpdb->replace( $table_name, $data, $format );
+		$result = $wpdb->replace( $table_name, $data, $format );
 
 		/**
 		 * Fires when order's stats reports are updated.
@@ -456,12 +453,8 @@
 		 * @param int $order_id Order ID.
 		 */
 		do_action( 'woocommerce_reports_update_order_stats', $order->get_id() );
-		return $results;
-=======
-		$result = $wpdb->replace( $table_name, $data, $format );
 
 		return ( 1 === $result );
->>>>>>> 84ef5ffb
 	}
 
 	/**
