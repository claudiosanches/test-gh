--- conflicted
+++ resolved
@@ -1,11 +1,7 @@
-<<<<<<< HEAD
-# unreleased
-- TableCard now has a `defaultOrder` parameter to specify default sort column sort order.
-=======
 # 3.0.0 (unreleased)
 - <DateInput> and <DatePicker> got a `disabled` prop.
 - TableCard component: new `onPageChange` prop.
->>>>>>> cab0e38c
+- TableCard now has a `defaultOrder` parameter to specify default sort column sort order.
 - Pagination no longer considers `0` a valid input and triggers `onPageChange` on the input blur event.
 - Tweaks to SummaryListPlaceholder height in order to better match SummaryNumber.
 - EllipsisMenu component (breaking change): Remove `children` prop in favor of a render prop `renderContent` so that function arguments `isOpen`, `onToggle`, and `onClose` can be passed down.
