{
  "name": "woocommerce",
  "title": "WooCommerce",
  "version": "3.5.0",
  "homepage": "https://woocommerce.com/",
  "repository": {
    "type": "git",
    "url": "https://github.com/woocommerce/woocommerce.git"
  },
  "license": "GPL-3.0+",
  "main": "Gruntfile.js",
  "scripts": {
    "build": "grunt",
    "build-watch": "grunt watch",
    "lint:js": "eslint assets/js --ext=js",
    "test": "cross-env NODE_CONFIG_DIR='./tests/e2e-tests/config' BABEL_ENV=commonjs mocha \"tests/e2e-tests\" --require babel-register --recursive",
    "test:grep": "cross-env NODE_CONFIG_DIR='./tests/e2e-tests/config' BABEL_ENV=commonjs mocha \"tests/e2e-tests\" --require babel-register --grep ",
    "test:single": "cross-env NODE_CONFIG_DIR='./tests/e2e-tests/config' BABEL_ENV=commonjs mocha --require babel-register"
  },
  "devDependencies": {
    "autoprefixer": "9.4.5",
    "babel": "6.23.0",
    "babel-cli": "6.26.0",
    "babel-eslint": "10.0.1",
    "babel-plugin-add-module-exports": "1.0.0",
    "babel-preset-es2015": "6.24.1",
    "babel-preset-stage-2": "6.24.1",
    "chai": "4.2.0",
    "chai-as-promised": "7.1.1",
    "chromedriver": "2.45.0",
    "config": "3.0.1",
    "cross-env": "5.2.0",
    "eslint": "5.12.0",
    "eslint-config-wpcalypso": "4.0.1",
    "eslint-plugin-wpcalypso": "4.0.2",
    "grunt": "1.0.3",
    "grunt-checktextdomain": "1.0.1",
    "grunt-contrib-clean": "2.0.0",
    "grunt-contrib-concat": "1.0.1",
    "grunt-contrib-cssmin": "3.0.0",
    "grunt-contrib-jshint": "2.0.0",
    "grunt-contrib-uglify": "4.0.0",
    "grunt-contrib-watch": "1.1.0",
    "grunt-phpcs": "0.4.0",
    "grunt-postcss": "0.9.0",
    "grunt-prompt": "1.3.3",
    "grunt-rtlcss": "2.0.1",
    "grunt-sass": "3.0.2",
    "grunt-shell": "3.0.1",
    "grunt-stylelint": "0.10.1",
    "grunt-wp-i18n": "1.0.3",
    "husky": "^1.1.4",
    "istanbul": "1.0.0-alpha.2",
    "lint-staged": "^8.0.5",
    "mocha": "5.2.0",
    "prettier": "github:automattic/calypso-prettier#c56b4251",
<<<<<<< HEAD
    "stylelint": "~9.2.1",
    "stylelint-config-wordpress": "^13.1.0",
=======
    "stylelint": "9.10.0",
>>>>>>> ac291658
    "wc-e2e-page-objects": "0.10.0"
  },
  "engines": {
    "node": ">=8.9.3",
    "npm": ">=5.5.1"
  },
  "dependencies": {
    "github-contributors-list": "https://github.com/woocommerce/github-contributors-list/tarball/master"
  },
  "husky": {
    "hooks": {
      "pre-commit": "lint-staged"
    }
  },
  "lint-staged": {
    "linters": {
      "*.php": [
        "php -d display_errors=1 -l",
        "composer run-script phpcs-pre-commit"
      ],
      "*.scss": [
        "stylelint --syntax=scss --fix",
        "git add"
      ],
      "*.js": [
        "eslint --fix",
        "git add"
      ]
    },
    "ignore": [
      "*.min.js",
      "*.css"
    ]
  }
}<|MERGE_RESOLUTION|>--- conflicted
+++ resolved
@@ -54,12 +54,8 @@
     "lint-staged": "^8.0.5",
     "mocha": "5.2.0",
     "prettier": "github:automattic/calypso-prettier#c56b4251",
-<<<<<<< HEAD
-    "stylelint": "~9.2.1",
+    "stylelint": "9.10.0",
     "stylelint-config-wordpress": "^13.1.0",
-=======
-    "stylelint": "9.10.0",
->>>>>>> ac291658
     "wc-e2e-page-objects": "0.10.0"
   },
   "engines": {
