--- conflicted
+++ resolved
@@ -18,20 +18,12 @@
   },
   "devDependencies": {
     "@automattic/nx-composer": "^0.1.0",
-<<<<<<< HEAD
     "@nrwl/cli": "^13.3.4",
     "@nrwl/linter": "^13.3.4",
+    "@nrwl/devkit": "^13.1.4",
     "@nrwl/tao": "13.3.4",
     "@nrwl/web": "^13.3.4",
     "@nrwl/workspace": "^13.3.4",
-=======
-    "@nrwl/cli": "latest",
-    "@nrwl/linter": "^13.1.4",
-    "@nrwl/devkit": "^13.1.4",
-    "@nrwl/tao": "latest",
-    "@nrwl/web": "^13.1.4",
-    "@nrwl/workspace": "latest",
->>>>>>> 55aef5f2
     "@types/node": "14.14.33",
     "@woocommerce/eslint-plugin": "^1.3.0",
     "@wordpress/prettier-config": "^1.1.1",
