--- conflicted
+++ resolved
@@ -173,11 +173,8 @@
 * Tweak - Update CPT parameters for 'product_variation' and 'shop_coupon' to be no longer public
 * Tweak - COD processing instead of on-hold
 * Tweak - Added filter to explicitly hide terms agreement checkbox
-<<<<<<< HEAD
 * Tweak - New System Status report layout, now plugin list is better visually and very better to read
-=======
 * Tweak - content-widget-product.php template for product lists inside core widgets
->>>>>>> 6fc0d270
 * Fix - Cast term_id as int in product data write panel that will resolve issues with numerical attributes
 * Fix - Correct label for RUB symbol - added a dot after it
 * Fix - Javascript escapes to stop breaking scripts when used with translations
