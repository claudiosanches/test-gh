--- conflicted
+++ resolved
@@ -10,17 +10,9 @@
 const config = require( 'config' );
 const baseUrl = config.get( 'url' );
 
-<<<<<<< HEAD
-const WP_ADMIN_NEW_PRODUCT = baseUrl + '/wp-admin/post-new.php?post_type=product';
-const WP_ADMIN_WC_SETTINGS = baseUrl + '/wp-admin/admin.php?page=wc-settings&tab=';
-const WP_ADMIN_NEW_COUPON = baseUrl + '/wp-admin/post-new.php?post_type=shop_coupon';
-const WP_ADMIN_NEW_ORDER = baseUrl + '/wp-admin/post-new.php?post_type=shop_order';
-
 const SHOP_PAGE = baseUrl + '/shop/';
-const SHOP_PRODUCT = baseUrl + '/?p=';
-const SHOP_CART_PAGE = baseUrl + '/cart/';
 const SHOP_CHECKOUT_PAGE = baseUrl + '/checkout/';
-=======
+
 const WP_ADMIN_LOGIN = baseUrl + 'wp-login.php';
 const WP_ADMIN_DASHBOARD = baseUrl + 'wp-admin';
 const WP_ADMIN_PLUGINS = baseUrl + 'wp-admin/plugins.php';
@@ -33,7 +25,7 @@
 
 const SHOP_PRODUCT = baseUrl + '?p=';
 const SHOP_CART_PAGE = baseUrl + 'cart/';
->>>>>>> a2ad6c92
+
 
 const getProductColumnExpression = ( productTitle ) => (
 	'td[@class="product-name" and ' +
