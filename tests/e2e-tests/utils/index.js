--- conflicted
+++ resolved
@@ -76,8 +76,6 @@
 };
 
 /**
-<<<<<<< HEAD
-=======
  * Publish, verify that item was published. Trash, verify that item was trashed.
  *
  * @param {string} button (Publish)
@@ -114,7 +112,6 @@
 };
 
 /**
->>>>>>> c7d81903
  * Verify that checkbox is set.
  *
  * @param {string} selector Selector of the checkbox that needs to be verified.
@@ -159,10 +156,7 @@
 	setCheckbox,
 	unsetCheckbox,
 	uiUnblocked,
-<<<<<<< HEAD
-=======
 	verifyPublishAndTrash,
->>>>>>> c7d81903
 	verifyCheckboxIsSet,
 	verifyCheckboxIsUnset,
 	verifyValueOfInputField,
