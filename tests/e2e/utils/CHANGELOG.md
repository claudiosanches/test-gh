# Unreleased

# 0.1.2

## Fixed

- Missing `config` package dependency

## Added

- `shopper.gotoMyAccount()` go to the /my-account/ page
- `clickFilter()` util helper method that clicks on a list page filter
- `moveAllItemsToTrash()` util helper method that checks every item in a list page and moves them to the trash
- `createSimpleOrder( status )` component which accepts an order status string and creates a basic order with that status
- `addProductToOrder( orderId, productName )` component which adds the provided productName to the passed in orderId
- `createCoupon( couponAmount )` component which accepts a coupon amount string (it defaults to 5) and creates a basic coupon. Returns the generated coupon code.
- `evalAndClick( selector )` use Puppeteer page.$eval to select and click and element.
<<<<<<< HEAD
- `createSimpleProductWithCategory` component which creates a simple product with categories, containing three parameters for title, price and category name.
=======
- `selectOptionInSelect2( selector, value )` util helper method that search and select in any select2 type field
>>>>>>> c477644d

## Changes

- Deprecated `StoreOwnerFlow`, `CustomerFlow` in favour of `merchant`,`shopper`
- `createSimpleOrder( status )` returns the ID of the order that was created
- Updated `createCoupon( couponAmount )` component by adding a new parameter `discountType` which allows you to use any coupon discount type in tests

# 0.1.1

- Initial/beta release<|MERGE_RESOLUTION|>--- conflicted
+++ resolved
@@ -15,11 +15,8 @@
 - `addProductToOrder( orderId, productName )` component which adds the provided productName to the passed in orderId
 - `createCoupon( couponAmount )` component which accepts a coupon amount string (it defaults to 5) and creates a basic coupon. Returns the generated coupon code.
 - `evalAndClick( selector )` use Puppeteer page.$eval to select and click and element.
-<<<<<<< HEAD
+- `selectOptionInSelect2( selector, value )` util helper method that search and select in any select2 type field
 - `createSimpleProductWithCategory` component which creates a simple product with categories, containing three parameters for title, price and category name.
-=======
-- `selectOptionInSelect2( selector, value )` util helper method that search and select in any select2 type field
->>>>>>> c477644d
 
 ## Changes
 
