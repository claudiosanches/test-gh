/* eslint-disable jest/no-export, jest/no-standalone-expect */

/**
 * Internal dependencies
 */
const {
	merchant,
	createSimpleProduct,
	createSimpleOrder,
	createCoupon,
	uiUnblocked,
	addProductToOrder,
	evalAndClick,
} = require( '@woocommerce/e2e-utils' );

const config = require( 'config' );
const simpleProductName = config.get( 'products.simple.name' );
const simpleProductPrice = config.has('products.simple.price') ? config.get('products.simple.price') : '9.99';
const discountedPrice = simpleProductPrice - 5.00;

const couponDialogMessage = 'Enter a coupon code to apply. Discounts are applied to line totals, before taxes.';

let couponCode;
let orderId;

const runOrderApplyCouponTest = () => {
	describe('WooCommerce Orders > Apply coupon', () => {
		beforeAll(async () => {
			await merchant.login();
			await Promise.all([
				await createSimpleProduct(),
				couponCode = await createCoupon(),
				orderId = await createSimpleOrder('Pending payment', simpleProductName),
				await addProductToOrder(orderId, simpleProductName),

				// We need to remove any listeners on the `dialog` event otherwise we can't catch the dialog below
				page.removeAllListeners('dialog'),
			]);

			// Make sure the simple product price is greater than the coupon amount
			await expect(Number(simpleProductPrice)).toBeGreaterThan(5.00);
		} );

		it('can apply a coupon', async () => {
			const couponDialog = await expect(page).toDisplayDialog(async () => {
				await expect(page).toClick('button.add-coupon');
			});

			expect(couponDialog.message()).toMatch(couponDialogMessage);

			// Accept the dialog with the coupon code
			await couponDialog.accept(couponCode);

			await uiUnblocked();

			// Verify the coupon list is showing
			await page.waitForSelector('.wc-used-coupons');
			await expect(page).toMatchElement('.wc_coupon_list', { text: 'Coupon(s)' });
			await expect(page).toMatchElement('.wc_coupon_list li.code.editable', { text: couponCode.toLowerCase() });

			// Check that the coupon has been applied
			await expect(page).toMatchElement('.wc-order-item-discount', { text: '5.00' });
			await expect(page).toMatchElement('.line_cost > .view > .woocommerce-Price-amount', { text: discountedPrice });
		});

		it('can remove a coupon', async () => {
			// Make sure we have a coupon on the page to use
			await page.waitForSelector('.wc-used-coupons');
<<<<<<< HEAD
			await expect(page).toMatchElement('.wc_coupon_list li.code.editable', { text: couponCode.toLowerCase() });
=======
			await expect(page).toMatchElement('.wc_coupon_list li.code.editable', { text: couponCode });
>>>>>>> 02a2bbad
			await evalAndClick( 'a.remove-coupon' );

			await uiUnblocked();

			// Verify the coupon pricing has been removed
			await expect(page).not.toMatchElement('.wc_coupon_list li.code.editable', { text: couponCode.toLowerCase() });
			await expect(page).not.toMatchElement('.wc-order-item-discount', { text: '5.00' });
			await expect(page).not.toMatchElement('.line-cost .view .woocommerce-Price-amount', { text: discountedPrice });

			// Verify the original price is the order total
			await expect(page).toMatchElement('.line_cost > .view > .woocommerce-Price-amount', { text: simpleProductPrice });
		});

	});

};

module.exports = runOrderApplyCouponTest;<|MERGE_RESOLUTION|>--- conflicted
+++ resolved
@@ -66,11 +66,7 @@
 		it('can remove a coupon', async () => {
 			// Make sure we have a coupon on the page to use
 			await page.waitForSelector('.wc-used-coupons');
-<<<<<<< HEAD
 			await expect(page).toMatchElement('.wc_coupon_list li.code.editable', { text: couponCode.toLowerCase() });
-=======
-			await expect(page).toMatchElement('.wc_coupon_list li.code.editable', { text: couponCode });
->>>>>>> 02a2bbad
 			await evalAndClick( 'a.remove-coupon' );
 
 			await uiUnblocked();
