--- conflicted
+++ resolved
@@ -62,11 +62,8 @@
   - `runTaxSettingsTest` - Merchant can update tax settings
   - `runUpdateGeneralSettingsTest` - Merchant can update general settings
   - `runMerchantOrderEmailsTest` - Merchant can receive order emails and resend emails by Order Actions
-<<<<<<< HEAD
+  - `runAnalyticsPageLoadsTest` - Merchant can load and see all pages in Analytics
   - `runImportProductsTest` - Merchant can import products via CSV file
-=======
-  - `runAnalyticsPageLoadsTest` - Merchant can load and see all pages in Analytics
->>>>>>> 09b5fb46
 
 ### Shopper
 
