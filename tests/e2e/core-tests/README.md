# WooCommerce Core End to End Test Suite

This package contains the automated end-to-end tests for WooCommerce.

## Table of contents

- [Pre-requisites](#pre-requisites)
- [Setting up core tests](#setting-up-core-tests)
- [Test functions](#test-functions)
  - [Activation and setup](#activation-and-setup)
  - [Merchant](#merchant)
  - [Shopper](#shopper)
- [Contributing a new test](#contributing-a-new-test)

## Pre-requisites

### Setting up the test environment

Follow [E2E setup instructions](https://github.com/woocommerce/woocommerce/blob/trunk/tests/e2e/README.md).

### Setting up core tests

- Create the folder `tests/e2e/specs` in your repository if it does not exist.
- To add a core test to your test suite, create a new `.test.js` file within `tests/e2e/specs` . Example code to run all the shopper tests:
```js

const { runShopperTests } = require( '@woocommerce/e2e-core-tests' );

runShopperTests();

```

## Test functions

The functions to access the core tests are:

### Activation and setup

- `runSetupOnboardingTests` - Run all setup and onboarding tests
  - `runActivationTest` - Merchant can activate WooCommerce
  - `runOnboardingFlowTest` - Merchant can complete onboarding flow
  - `runTaskListTest` - Merchant can complete onboarding task list
  - `runInitialStoreSettingsTest` - Merchant can complete initial settings

### Merchant

- `runMerchantTests` - Run all merchant tests
  - `runCreateCouponTest` - Merchant can create coupon
  - `runCreateOrderTest` - Merchant can create order
  - `runAddSimpleProductTest` - Merchant can create a simple product
  - `runAddVariableProductTest` - Merchant can create a variable product
  - `runUpdateGeneralSettingsTest` - Merchant can update general settings
  - `runProductSettingsTest` - Merchant can update product settings
  - `runTaxSettingsTest` - Merchant can update tax settings
  - `runOrderStatusFilterTest` - Merchant can filter orders by order status
  - `runOrderRefundTest` - Merchant can refund an order
  - `runOrderApplyCouponTest` - Merchant can apply a coupon to an order
  - `runProductEditDetailsTest` - Merchant can edit an existing product
  - `runProductSearchTest` - Merchant can search for a product and view it
  - `runMerchantOrdersCustomerPaymentPage` - Merchant can visit the customer payment page

### Shopper

- `runShopperTests` - Run all shopper tests
  - `runCartApplyCouponsTest` - Shopper can use coupons on cart
  - `runCartPageTest` - Shopper can view and update cart
  - `runCheckoutApplyCouponsTest` - Shopper can use coupons on checkout
  - `runCheckoutPageTest` - Shopper can complete checkout
  - `runMyAccountPageTest` - Shopper can access my account page
  - `runSingleProductPageTest` - Shopper can view single product page in many variations (simple, variable, grouped)
<<<<<<< HEAD
  - `runProductBrowseSearchSortTest` - Shopper can browse, search & sort products
=======
  -  `runVariableProductUpdateTest` - Shopper can view and update variations on a variable product
>>>>>>> e5250467

## Contributing a new test

- In your branch create a new `example-test-name.test.js` under the `tests/e2e/core-tests/specs` folder.
- Jest does not allow its global functions to be accessed outside the jest environment. To allow the test code to be published in a package import any jest global functions used in your test
```js
const {
	it,
	describe,
	beforeAll,
} = require( '@jest/globals' );
```
- Wrap your test in a function and export it
```js
const runExampleTestName = () => {
	describe('Example test', () => {
		beforeAll(async () => {
			// ...
		});

		it('do some example action', async () => {
            // ...
		});
        // ...
    });
});

module.exports = runExampleTestName;
```
- Add your test to `tests/e2e/core-tests/specs/index.js`
```js
const runExampleTestName = require( './grouping/example-test-name.test' );
// ...
module.exports = {
// ...
    runExampleTestName,
}
```<|MERGE_RESOLUTION|>--- conflicted
+++ resolved
@@ -68,11 +68,8 @@
   - `runCheckoutPageTest` - Shopper can complete checkout
   - `runMyAccountPageTest` - Shopper can access my account page
   - `runSingleProductPageTest` - Shopper can view single product page in many variations (simple, variable, grouped)
-<<<<<<< HEAD
   - `runProductBrowseSearchSortTest` - Shopper can browse, search & sort products
-=======
-  -  `runVariableProductUpdateTest` - Shopper can view and update variations on a variable product
->>>>>>> e5250467
+  - `runVariableProductUpdateTest` - Shopper can view and update variations on a variable product
 
 ## Contributing a new test
 
