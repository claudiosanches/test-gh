--- conflicted
+++ resolved
@@ -727,7 +727,6 @@
 	}
 
 	/**
-<<<<<<< HEAD
 	 * Test wc_array_cartesian.
 	 *
 	 * @return void
@@ -808,7 +807,9 @@
 	 */
 	public function test_wc_decimal_to_fraction() {
 		$this->assertEquals( array( 7, 2 ), wc_decimal_to_fraction( '3.5' ) );
-=======
+  }
+  
+  /*
 	 * Test wc_get_user_agent function.
 	 *
 	 * @return void
@@ -817,6 +818,5 @@
 		$example_user_agent = 'Mozilla/5.0 (X11; Linux x86_64) AppleWebKit/537.36 (KHTML, like Gecko) Chrome/51.0.2704.103 Safari/537.36';
 		$_SERVER['HTTP_USER_AGENT'] = $example_user_agent;
 		$this->assertEquals( $example_user_agent, wc_get_user_agent() );
->>>>>>> 20a6c40b
 	}
 }