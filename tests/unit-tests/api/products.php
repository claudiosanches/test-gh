<?php
/**
 * Tests for Products API.
 *
 * @package WooCommerce\Tests\API
 * @since 3.5.0
 */

class WC_Tests_API_Product extends WC_REST_Unit_Test_Case {

	/**
	 * Setup our test server, endpoints, and user info.
	 */
	public function setUp() {
		parent::setUp();
		$this->endpoint = new WC_REST_Products_Controller();
		$this->user     = $this->factory->user->create(
			array(
				'role' => 'administrator',
			)
		);
	}

	/**
	 * Test route registration.
	 *
	 * @since 3.5.0
	 */
	public function test_register_routes() {
		$routes = $this->server->get_routes();
		$this->assertArrayHasKey( '/wc/v3/products', $routes );
		$this->assertArrayHasKey( '/wc/v3/products/(?P<id>[\d]+)', $routes );
		$this->assertArrayHasKey( '/wc/v3/products/batch', $routes );
	}

	/**
	 * Test getting products.
	 *
	 * @since 3.5.0
	 */
	public function test_get_products() {
		wp_set_current_user( $this->user );
		WC_Helper_Product::create_external_product();
		sleep( 1 ); // So both products have different timestamps.
		WC_Helper_Product::create_simple_product();
		$response = $this->server->dispatch( new WP_REST_Request( 'GET', '/wc/v3/products' ) );
		$products = $response->get_data();

		$this->assertEquals( 200, $response->get_status() );

		$this->assertEquals( 2, count( $products ) );
		$this->assertEquals( 'Dummy Product', $products[0]['name'] );
		$this->assertEquals( 'DUMMY SKU', $products[0]['sku'] );
		$this->assertEquals( 'Dummy External Product', $products[1]['name'] );
		$this->assertEquals( 'DUMMY EXTERNAL SKU', $products[1]['sku'] );
	}

	/**
	 * Test getting products without permission.
	 *
	 * @since 3.5.0
	 */
	public function test_get_products_without_permission() {
		wp_set_current_user( 0 );
		WC_Helper_Product::create_simple_product();
		$response = $this->server->dispatch( new WP_REST_Request( 'GET', '/wc/v3/products' ) );
		$this->assertEquals( 401, $response->get_status() );
	}

	/**
	 * Test getting a single product.
	 *
	 * @since 3.5.0
	 */
	public function test_get_product() {
		wp_set_current_user( $this->user );
		$simple   = WC_Helper_Product::create_external_product();
		$response = $this->server->dispatch( new WP_REST_Request( 'GET', '/wc/v3/products/' . $simple->get_id() ) );
		$product  = $response->get_data();

		$this->assertEquals( 200, $response->get_status() );
		$this->assertContains(
			array(
				'id'            => $simple->get_id(),
				'name'          => 'Dummy External Product',
				'type'          => 'simple',
				'status'        => 'publish',
				'sku'           => 'DUMMY EXTERNAL SKU',
				'regular_price' => 10,
			), $product
		);
	}

	/**
	 * Test getting single product without permission.
	 *
	 * @since 3.5.0
	 */
	public function test_get_product_without_permission() {
		wp_set_current_user( 0 );
		$product  = WC_Helper_Product::create_simple_product();
		$response = $this->server->dispatch( new WP_REST_Request( 'GET', '/wc/v3/products/' . $product->get_id() ) );
		$this->assertEquals( 401, $response->get_status() );
	}

	/**
	 * Test deleting a single product.
	 *
	 * @since 3.5.0
	 */
	public function test_delete_product() {
		wp_set_current_user( $this->user );
		$product = WC_Helper_Product::create_simple_product();

		$request = new WP_REST_Request( 'DELETE', '/wc/v3/products/' . $product->get_id() );
		$request->set_param( 'force', true );
		$response = $this->server->dispatch( $request );
		$this->assertEquals( 200, $response->get_status() );

		$response   = $this->server->dispatch( new WP_REST_Request( 'GET', '/wc/v3/products' ) );
		$variations = $response->get_data();
		$this->assertEquals( 0, count( $variations ) );
	}

	/**
	 * Test deleting a single product without permission.
	 *
	 * @since 3.5.0
	 */
	public function test_delete_product_without_permission() {
		wp_set_current_user( 0 );
		$product = WC_Helper_Product::create_simple_product();
		$request = new WP_REST_Request( 'DELETE', '/wc/v3/products/' . $product->get_id() );
		$request->set_param( 'force', true );
		$response = $this->server->dispatch( $request );
		$this->assertEquals( 401, $response->get_status() );
	}

	/**
	 * Test deleting a single product with an invalid ID.
	 *
	 * @since 3.5.0
	 */
	public function test_delete_product_with_invalid_id() {
		wp_set_current_user( 0 );
		$request = new WP_REST_Request( 'DELETE', '/wc/v3/products/0' );
		$request->set_param( 'force', true );
		$response = $this->server->dispatch( $request );
		$this->assertEquals( 404, $response->get_status() );
	}

	/**
	 * Test editing a single product. Tests multiple product types.
	 *
	 * @since 3.5.0
	 */
	public function test_update_product() {
		wp_set_current_user( $this->user );

		// test simple products
<<<<<<< HEAD
		$product  = WC_Helper_Product::create_simple_product();
		$response = $this->server->dispatch( new WP_REST_Request( 'GET', '/wc/v3/products/' . $product->get_id() ) );
		$data     = $response->get_data();
=======
		$product      = WC_Helper_Product::create_simple_product();
		$response     = $this->server->dispatch( new WP_REST_Request( 'GET', '/wc/v3/products/' . $product->get_id() ) );
		$data         = $response->get_data();
		$date_created = date( 'Y-m-d\TH:i:s', current_time( 'timestamp' ) );
>>>>>>> 7efd4e99

		$this->assertEquals( 'DUMMY SKU', $data['sku'] );
		$this->assertEquals( 10, $data['regular_price'] );
		$this->assertEmpty( $data['sale_price'] );

		$request = new WP_REST_Request( 'PUT', '/wc/v3/products/' . $product->get_id() );
		$request->set_body_params(
			array(
				'sku'          => 'FIXED-SKU',
				'sale_price'   => '8',
				'description'  => 'Testing',
				'date_created' => $date_created,
				'images'       => array(
					array(
						'position' => 0,
						'src'      => 'http://cldup.com/Dr1Bczxq4q.png',
						'alt'      => 'test upload image',
					),
				),
			)
		);
		$response = $this->server->dispatch( $request );
		$data     = $response->get_data();

		$this->assertContains( 'Testing', $data['description'] );
		$this->assertEquals( '8', $data['price'] );
		$this->assertEquals( '8', $data['sale_price'] );
		$this->assertEquals( '10', $data['regular_price'] );
		$this->assertEquals( 'FIXED-SKU', $data['sku'] );
		$this->assertEquals( $date_created, $data['date_created'] );
		$this->assertContains( 'Dr1Bczxq4q', $data['images'][0]['src'] );
		$this->assertContains( 'test upload image', $data['images'][0]['alt'] );
		$product->delete( true );

		// test variable product (variations are tested in product-variations.php)
		$product  = WC_Helper_Product::create_variation_product();
		$response = $this->server->dispatch( new WP_REST_Request( 'GET', '/wc/v3/products/' . $product->get_id() ) );
		$data     = $response->get_data();

		$this->assertEquals( array( 'large', 'small' ), $data['attributes'][0]['options'] );

		$request = new WP_REST_Request( 'PUT', '/wc/v3/products/' . $product->get_id() );
		$request->set_body_params( array(
			'attributes' => array(
				array(
					'id'        => 0,
					'name'      => 'pa_color',
					'options'   => array(
						'red',
						'yellow',
					),
					'visible'   => false,
					'variation' => 1,
				),
				array(
					'id'        => 0,
					'name'      => 'pa_size',
					'options'   => array(
						'small',
					),
					'visible'   => false,
					'variation' => 1,
				),
			),
		) );
		$response = $this->server->dispatch( $request );
		$data     = $response->get_data();

		$this->assertEquals( array( 'small' ), $data['attributes'][0]['options'] );
		$this->assertEquals( array( 'red', 'yellow' ), $data['attributes'][1]['options'] );
		$product->delete( true );

		// test external product
		$product  = WC_Helper_Product::create_external_product();
		$response = $this->server->dispatch( new WP_REST_Request( 'GET', '/wc/v3/products/' . $product->get_id() ) );
		$data     = $response->get_data();

		$this->assertEquals( 'Buy external product', $data['button_text'] );
		$this->assertEquals( 'http://woocommerce.com', $data['external_url'] );

		$request = new WP_REST_Request( 'PUT', '/wc/v3/products/' . $product->get_id() );
		$request->set_body_params(
			array(
				'button_text'  => 'Test API Update',
				'external_url' => 'http://automattic.com',
			)
		);
		$response = $this->server->dispatch( $request );
		$data     = $response->get_data();

		$this->assertEquals( 'Test API Update', $data['button_text'] );
		$this->assertEquals( 'http://automattic.com', $data['external_url'] );
	}

	/**
	 * Test updating a single product without permission.
	 *
	 * @since 3.5.0
	 */
	public function test_update_product_without_permission() {
		wp_set_current_user( 0 );
		$product = WC_Helper_Product::create_simple_product();
		$request = new WP_REST_Request( 'PUT', '/wc/v3/products/' . $product->get_id() );
		$request->set_body_params(
			array(
				'sku' => 'FIXED-SKU-NO-PERMISSION',
			)
		);
		$response = $this->server->dispatch( $request );
		$this->assertEquals( 401, $response->get_status() );
	}

	/**
	 * Test updating a single product with an invalid ID.
	 *
	 * @since 3.5.0
	 */
	public function test_update_product_with_invalid_id() {
		wp_set_current_user( $this->user );
		$product = WC_Helper_Product::create_simple_product();
		$request = new WP_REST_Request( 'PUT', '/wc/v3/products/0' );
		$request->set_body_params(
			array(
				'sku' => 'FIXED-SKU-INVALID-ID',
			)
		);
		$response = $this->server->dispatch( $request );
		$this->assertEquals( 400, $response->get_status() );
	}

	/**
	 * Test creating a single product.
	 *
	 * @since 3.5.0
	 */
	public function test_create_product() {
		wp_set_current_user( $this->user );

		$request = new WP_REST_Request( 'POST', '/wc/v3/products/shipping_classes' );
		$request->set_body_params(
			array(
				'name' => 'Test',
			)
		);
		$response          = $this->server->dispatch( $request );
		$data              = $response->get_data();
		$shipping_class_id = $data['id'];

		// Create simple
		$request = new WP_REST_Request( 'POST', '/wc/v3/products' );
		$request->set_body_params(
			array(
				'type'           => 'simple',
				'name'           => 'Test Simple Product',
				'sku'            => 'DUMMY SKU SIMPLE API',
				'regular_price'  => '10',
				'shipping_class' => 'test',
			)
		);
		$response = $this->server->dispatch( $request );
		$data     = $response->get_data();

		$this->assertEquals( '10', $data['price'] );
		$this->assertEquals( '10', $data['regular_price'] );
		$this->assertTrue( $data['purchasable'] );
		$this->assertEquals( 'DUMMY SKU SIMPLE API', $data['sku'] );
		$this->assertEquals( 'Test Simple Product', $data['name'] );
		$this->assertEquals( 'simple', $data['type'] );
		$this->assertEquals( $shipping_class_id, $data['shipping_class_id'] );

		// Create external
		$request = new WP_REST_Request( 'POST', '/wc/v3/products' );
		$request->set_body_params(
			array(
				'type'          => 'external',
				'name'          => 'Test External Product',
				'sku'           => 'DUMMY SKU EXTERNAL API',
				'regular_price' => '10',
				'button_text'   => 'Test Button',
				'external_url'  => 'https://wordpress.org',
			)
		);
		$response = $this->server->dispatch( $request );
		$data     = $response->get_data();

		$this->assertEquals( '10', $data['price'] );
		$this->assertEquals( '10', $data['regular_price'] );
		$this->assertFalse( $data['purchasable'] );
		$this->assertEquals( 'DUMMY SKU EXTERNAL API', $data['sku'] );
		$this->assertEquals( 'Test External Product', $data['name'] );
		$this->assertEquals( 'external', $data['type'] );
		$this->assertEquals( 'Test Button', $data['button_text'] );
		$this->assertEquals( 'https://wordpress.org', $data['external_url'] );

		// Create variable
		$request = new WP_REST_Request( 'POST', '/wc/v3/products' );
		$request->set_body_params(
			array(
				'type'       => 'variable',
				'name'       => 'Test Variable Product',
				'sku'        => 'DUMMY SKU VARIABLE API',
				'attributes' => array(
					array(
						'id'        => 0,
						'name'      => 'pa_size',
						'options'   => array(
							'small',
							'medium',
						),
						'visible'   => false,
						'variation' => 1,
					),
				),
			)
		);
		$response = $this->server->dispatch( $request );
		$data     = $response->get_data();

		$this->assertEquals( 'DUMMY SKU VARIABLE API', $data['sku'] );
		$this->assertEquals( 'Test Variable Product', $data['name'] );
		$this->assertEquals( 'variable', $data['type'] );
		$this->assertEquals( array( 'small', 'medium' ), $data['attributes'][0]['options'] );

		$response = $this->server->dispatch( new WP_REST_Request( 'GET', '/wc/v3/products' ) );
		$products = $response->get_data();
		$this->assertEquals( 3, count( $products ) );
	}

	/**
	 * Test creating a single product without permission.
	 *
	 * @since 3.5.0
	 */
	public function test_create_product_without_permission() {
		wp_set_current_user( 0 );

		$request = new WP_REST_Request( 'POST', '/wc/v3/products' );
		$request->set_body_params(
			array(
				'name'          => 'Test Product',
				'regular_price' => '12',
			)
		);
		$response = $this->server->dispatch( $request );
		$this->assertEquals( 401, $response->get_status() );
	}

	/**
	 * Test batch managing products.
	 *
	 * @since 3.5.0
	 */
	public function test_products_batch() {
		wp_set_current_user( $this->user );
		$product   = WC_Helper_Product::create_simple_product();
		$product_2 = WC_Helper_Product::create_simple_product();
		$request   = new WP_REST_Request( 'POST', '/wc/v3/products/batch' );
		$request->set_body_params(
			array(
				'update' => array(
					array(
						'id'          => $product->get_id(),
						'description' => 'Updated description.',
					),
				),
				'delete' => array(
					$product_2->get_id(),
				),
				'create' => array(
					array(
						'sku'           => 'DUMMY SKU BATCH TEST 1',
						'regular_price' => '10',
						'name'          => 'Test Batch Create 1',
						'type'          => 'external',
						'button_text'   => 'Test Button',
					),
					array(
						'sku'           => 'DUMMY SKU BATCH TEST 2',
						'regular_price' => '20',
						'name'          => 'Test Batch Create 2',
						'type'          => 'simple',
					),
				),
			)
		);
		$response = $this->server->dispatch( $request );
		$data     = $response->get_data();

		$this->assertContains( 'Updated description.', $data['update'][0]['description'] );
		$this->assertEquals( 'DUMMY SKU BATCH TEST 1', $data['create'][0]['sku'] );
		$this->assertEquals( 'DUMMY SKU BATCH TEST 2', $data['create'][1]['sku'] );
		$this->assertEquals( 'Test Button', $data['create'][0]['button_text'] );
		$this->assertEquals( 'external', $data['create'][0]['type'] );
		$this->assertEquals( 'simple', $data['create'][1]['type'] );
		$this->assertEquals( $product_2->get_id(), $data['delete'][0]['id'] );

		$request  = new WP_REST_Request( 'GET', '/wc/v3/products' );
		$response = $this->server->dispatch( $request );
		$data     = $response->get_data();

		$this->assertEquals( 3, count( $data ) );
	}

	/*
	 * Tests to make sure you can filter products post statuses by both
	 * the status query arg and WP_Query.
	 *
	 * @since 3.5.0
	 */
	public function test_products_filter_post_status() {
		wp_set_current_user( $this->user );
		for ( $i = 0; $i < 8; $i++ ) {
			$product = WC_Helper_Product::create_simple_product();
			if ( 0 === $i % 2 ) {
				wp_update_post(
					array(
						'ID'          => $product->get_id(),
						'post_status' => 'draft',
					)
				);
			}
		}

		// Test filtering with status=publish
		$request = new WP_REST_Request( 'GET', '/wc/v3/products' );
		$request->set_param( 'status', 'publish' );
		$response = $this->server->dispatch( $request );
		$products = $response->get_data();

		$this->assertEquals( 4, count( $products ) );
		foreach ( $products as $product ) {
			$this->assertEquals( 'publish', $product['status'] );
		}

		// Test filtering with status=draft
		$request = new WP_REST_Request( 'GET', '/wc/v3/products' );
		$request->set_param( 'status', 'draft' );
		$response = $this->server->dispatch( $request );
		$products = $response->get_data();

		$this->assertEquals( 4, count( $products ) );
		foreach ( $products as $product ) {
			$this->assertEquals( 'draft', $product['status'] );
		}

		// Test filtering with no filters - which should return 'any' (all 8)
		$request  = new WP_REST_Request( 'GET', '/wc/v3/products' );
		$response = $this->server->dispatch( $request );
		$products = $response->get_data();

		$this->assertEquals( 8, count( $products ) );
	}

	/**
	 * Test product schema.
	 *
	 * @since 3.5.0
	 */
	public function test_product_schema() {
		wp_set_current_user( $this->user );
		$product    = WC_Helper_Product::create_simple_product();
		$request    = new WP_REST_Request( 'OPTIONS', '/wc/v3/products/' . $product->get_id() );
		$response   = $this->server->dispatch( $request );
		$data       = $response->get_data();
		$properties = $data['schema']['properties'];
		$this->assertEquals( 65, count( $properties ) );
	}
}<|MERGE_RESOLUTION|>--- conflicted
+++ resolved
@@ -158,16 +158,10 @@
 		wp_set_current_user( $this->user );
 
 		// test simple products
-<<<<<<< HEAD
-		$product  = WC_Helper_Product::create_simple_product();
-		$response = $this->server->dispatch( new WP_REST_Request( 'GET', '/wc/v3/products/' . $product->get_id() ) );
-		$data     = $response->get_data();
-=======
 		$product      = WC_Helper_Product::create_simple_product();
 		$response     = $this->server->dispatch( new WP_REST_Request( 'GET', '/wc/v3/products/' . $product->get_id() ) );
 		$data         = $response->get_data();
 		$date_created = date( 'Y-m-d\TH:i:s', current_time( 'timestamp' ) );
->>>>>>> 7efd4e99
 
 		$this->assertEquals( 'DUMMY SKU', $data['sku'] );
 		$this->assertEquals( 10, $data['regular_price'] );
