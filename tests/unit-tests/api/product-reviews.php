--- conflicted
+++ resolved
@@ -30,7 +30,6 @@
 		$this->assertArrayHasKey( '/wc/v1/products/(?P<product_id>[\d]+)/reviews/(?P<id>[\d]+)', $routes );
 	}
 
-<<<<<<< HEAD
 	/**
 	 * Test getting all product reviews.
 	 *
@@ -41,7 +40,7 @@
 		$product = WC_Helper_Product::create_simple_product();
 		// Create 10 products reviews for the product
 		for ( $i = 0; $i < 10; $i++ ) {
-			WC_Helper_Product::create_product_review( $product->id );
+			$review_id = WC_Helper_Product::create_product_review( $product->id );
 		}
 
 		$response = $this->server->dispatch( new WP_REST_Request( 'GET', '/wc/v1/products/' . $product->id . '/reviews' ) );
@@ -50,7 +49,7 @@
 		$this->assertEquals( 200, $response->get_status() );
 		$this->assertEquals( 10, count( $product_reviews ) );
 		$this->assertContains( array(
-			'id'           => 2,
+			'id'           => $review_id,
 			'date_created' => '2016-01-01T11:11:11',
 			'review'       => 'Review content here',
 			'rating'       => 0,
@@ -60,7 +59,7 @@
 			'_links' => array(
 				'self'       => array(
 					array(
-						'href' => rest_url( '/wc/v1/products/' . $product->id . '/reviews/2' ),
+						'href' => rest_url( '/wc/v1/products/' . $product->id . '/reviews/' . $review_id ),
 					),
 				),
 				'collection' => array(
@@ -85,62 +84,6 @@
 	public function test_get_product_reviews_without_permission() {
 		wp_set_current_user( 0 );
 		$product = WC_Helper_Product::create_simple_product();
-=======
-    /**
-     * Test getting all product reviews.
-     *
-     * @since 2.7.0
-     */
-    public function test_get_product_reviews() {
-        wp_set_current_user( $this->user );
-        $product = WC_Helper_Product::create_simple_product();
-        // Create 10 products reviews for the product
-        for ( $i = 0; $i < 10; $i++ ) {
-            $review_id = WC_Helper_Product::create_product_review( $product->id );
-        }
-
-        $response = $this->server->dispatch( new WP_REST_Request( 'GET', '/wc/v1/products/' . $product->id . '/reviews' ) );
-        $product_reviews = $response->get_data();
-
-        $this->assertEquals( 200, $response->get_status() );
-        $this->assertEquals( 10, count( $product_reviews ) );
-        $this->assertContains( array(
-            'id'           => $review_id,
-            'date_created' => '2016-01-01T11:11:11',
-            'review'       => 'Review content here',
-            'rating'       => 0,
-            'name'         => 'admin',
-            'email'        => 'woo@woo.local',
-            'verified'     => false,
-            '_links' => array(
-                'self'       => array(
-                    array(
-                        'href' => rest_url( '/wc/v1/products/' . $product->id . '/reviews/' . $review_id ),
-                    ),
-                ),
-                'collection' => array(
-                    array(
-                        'href' => rest_url( '/wc/v1/products/' . $product->id . '/reviews' ),
-                    ),
-                ),
-                'up' => array(
-                    array(
-                        'href' => rest_url( '/wc/v1/products/' . $product->id ),
-                    ),
-                ),
-            ),
-        ), $product_reviews );
-    }
-
-    /**
-     * Tests to make sure product reviews cannot be viewed without valid permissions.
-     *
-     * @since 2.7.0
-     */
-    public function test_get_product_reviews_without_permission() {
-        wp_set_current_user( 0 );
-        $product = WC_Helper_Product::create_simple_product();
->>>>>>> 5da47e53
 		$response = $this->server->dispatch( new WP_REST_Request( 'GET', '/wc/v1/products/' . $product->id . '/reviews' ) );
 		$this->assertEquals( 401, $response->get_status() );
 	}
