const getAppRoot = require( './app-root' );
const { getAppName, getAppBase } = require( './app-name' );
<<<<<<< HEAD
const { getTestConfig, getAdminConfig, resolveLocalE2ePath } = require( './test-config' );
const { getRemotePluginZip, getLatestReleaseZipUrl, deleteDownloadedPluginFiles } = require('./get-plugin-zip');
=======
const testConfig = require( './test-config' );
const { getRemotePluginZip, getLatestReleaseZipUrl } = require('./get-plugin-zip');
>>>>>>> 12b4b65c
const takeScreenshotFor = require( './take-screenshot' );
const updateReadyPageStatus = require('./update-ready-page');
const consoleUtils = require( './filter-console' );

module.exports = {
	getAppBase,
	getAppRoot,
	getAppName,
	getRemotePluginZip,
	getLatestReleaseZipUrl,
	deleteDownloadedPluginFiles,
	takeScreenshotFor,
	updateReadyPageStatus,
	...testConfig,
	...consoleUtils,
};<|MERGE_RESOLUTION|>--- conflicted
+++ resolved
@@ -1,12 +1,9 @@
 const getAppRoot = require( './app-root' );
 const { getAppName, getAppBase } = require( './app-name' );
-<<<<<<< HEAD
 const { getTestConfig, getAdminConfig, resolveLocalE2ePath } = require( './test-config' );
 const { getRemotePluginZip, getLatestReleaseZipUrl, deleteDownloadedPluginFiles } = require('./get-plugin-zip');
-=======
 const testConfig = require( './test-config' );
 const { getRemotePluginZip, getLatestReleaseZipUrl } = require('./get-plugin-zip');
->>>>>>> 12b4b65c
 const takeScreenshotFor = require( './take-screenshot' );
 const updateReadyPageStatus = require('./update-ready-page');
 const consoleUtils = require( './filter-console' );
