<?php
/**
 * Installation related functions and actions.
 *
 * @package WooCommerce/Classes
 * @version 3.0.0
 */

defined( 'ABSPATH' ) || exit;

/**
 * WC_Install Class.
 */
class WC_Install {

	/**
	 * DB updates and callbacks that need to be run per version.
	 *
	 * @var array
	 */
	private static $db_updates = array(
		'2.0.0' => array(
			'wc_update_200_file_paths',
			'wc_update_200_permalinks',
			'wc_update_200_subcat_display',
			'wc_update_200_taxrates',
			'wc_update_200_line_items',
			'wc_update_200_images',
			'wc_update_200_db_version',
		),
		'2.0.9' => array(
			'wc_update_209_brazillian_state',
			'wc_update_209_db_version',
		),
		'2.1.0' => array(
			'wc_update_210_remove_pages',
			'wc_update_210_file_paths',
			'wc_update_210_db_version',
		),
		'2.2.0' => array(
			'wc_update_220_shipping',
			'wc_update_220_order_status',
			'wc_update_220_variations',
			'wc_update_220_attributes',
			'wc_update_220_db_version',
		),
		'2.3.0' => array(
			'wc_update_230_options',
			'wc_update_230_db_version',
		),
		'2.4.0' => array(
			'wc_update_240_options',
			'wc_update_240_shipping_methods',
			'wc_update_240_api_keys',
			'wc_update_240_refunds',
			'wc_update_240_db_version',
		),
		'2.4.1' => array(
			'wc_update_241_variations',
			'wc_update_241_db_version',
		),
		'2.5.0' => array(
			'wc_update_250_currency',
			'wc_update_250_db_version',
		),
		'2.6.0' => array(
			'wc_update_260_options',
			'wc_update_260_termmeta',
			'wc_update_260_zones',
			'wc_update_260_zone_methods',
			'wc_update_260_refunds',
			'wc_update_260_db_version',
		),
		'3.0.0' => array(
			'wc_update_300_grouped_products',
			'wc_update_300_settings',
			'wc_update_300_product_visibility',
			'wc_update_300_db_version',
		),
		'3.1.0' => array(
			'wc_update_310_downloadable_products',
			'wc_update_310_old_comments',
			'wc_update_310_db_version',
		),
		'3.1.2' => array(
			'wc_update_312_shop_manager_capabilities',
			'wc_update_312_db_version',
		),
		'3.2.0' => array(
			'wc_update_320_mexican_states',
			'wc_update_320_db_version',
		),
		'3.3.0' => array(
			'wc_update_330_image_options',
			'wc_update_330_webhooks',
			'wc_update_330_product_stock_status',
			'wc_update_330_set_default_product_cat',
			'wc_update_330_clear_transients',
			'wc_update_330_set_paypal_sandbox_credentials',
			'wc_update_330_db_version',
		),
		'3.4.0' => array(
			'wc_update_340_states',
			'wc_update_340_state',
			'wc_update_340_last_active',
			'wc_update_340_db_version',
		),
<<<<<<< HEAD
		'3.5.0' => array(
			'wc_update_350_order_customer_id',
			'wc_update_350_db_version',
=======
		'3.4.3' => array(
			'wc_update_343_cleanup_foreign_keys',
			'wc_update_343_db_version',
>>>>>>> 36d1c318
		),
	);

	/**
	 * Background update class.
	 *
	 * @var object
	 */
	private static $background_updater;

	/**
	 * Hook in tabs.
	 */
	public static function init() {
		add_action( 'init', array( __CLASS__, 'check_version' ), 5 );
		add_action( 'init', array( __CLASS__, 'init_background_updater' ), 5 );
		add_action( 'admin_init', array( __CLASS__, 'install_actions' ) );
		add_filter( 'plugin_action_links_' . WC_PLUGIN_BASENAME, array( __CLASS__, 'plugin_action_links' ) );
		add_filter( 'plugin_row_meta', array( __CLASS__, 'plugin_row_meta' ), 10, 2 );
		add_filter( 'wpmu_drop_tables', array( __CLASS__, 'wpmu_drop_tables' ) );
		add_filter( 'cron_schedules', array( __CLASS__, 'cron_schedules' ) );
		add_action( 'woocommerce_plugin_background_installer', array( __CLASS__, 'background_installer' ), 10, 2 );
		add_action( 'woocommerce_theme_background_installer', array( __CLASS__, 'theme_background_installer' ), 10, 1 );
	}

	/**
	 * Init background updates
	 */
	public static function init_background_updater() {
		include_once dirname( __FILE__ ) . '/class-wc-background-updater.php';
		self::$background_updater = new WC_Background_Updater();
	}

	/**
	 * Check WooCommerce version and run the updater is required.
	 *
	 * This check is done on all requests and runs if the versions do not match.
	 */
	public static function check_version() {
		if ( ! defined( 'IFRAME_REQUEST' ) && version_compare( get_option( 'woocommerce_version' ), WC()->version, '<' ) ) {
			self::install();
			do_action( 'woocommerce_updated' );
		}
	}

	/**
	 * Install actions when a update button is clicked within the admin area.
	 *
	 * This function is hooked into admin_init to affect admin only.
	 */
	public static function install_actions() {
		if ( ! empty( $_GET['do_update_woocommerce'] ) ) { // WPCS: input var ok.
			check_admin_referer( 'wc_db_update', 'wc_db_update_nonce' );
			self::update();
			WC_Admin_Notices::add_notice( 'update' );
		}
		if ( ! empty( $_GET['force_update_woocommerce'] ) ) { // WPCS: input var ok.
			check_admin_referer( 'wc_force_db_update', 'wc_force_db_update_nonce' );
			$blog_id = get_current_blog_id();

			// Used to fire an action added in WP_Background_Process::_construct() that calls WP_Background_Process::handle_cron_healthcheck().
			// This method will make sure the database updates are executed even if cron is disabled. Nothing will happen if the updates are already running.
			do_action( 'wp_' . $blog_id . '_wc_updater_cron' );

			wp_safe_redirect( admin_url( 'admin.php?page=wc-settings' ) );
			exit;
		}
	}

	/**
	 * Install WC.
	 */
	public static function install() {
		if ( ! is_blog_installed() ) {
			return;
		}

		// Check if we are not already running this routine.
		if ( 'yes' === get_transient( 'wc_installing' ) ) {
			return;
		}

		// If we made it till here nothing is running yet, lets set the transient now.
		set_transient( 'wc_installing', 'yes', MINUTE_IN_SECONDS * 10 );
		wc_maybe_define_constant( 'WC_INSTALLING', true );

		self::remove_admin_notices();
		self::create_options();
		self::create_tables();
		self::create_roles();
		self::setup_environment();
		self::create_terms();
		self::create_cron_jobs();
		self::create_files();
		self::maybe_enable_setup_wizard();
		self::update_wc_version();
		self::maybe_update_db_version();

		delete_transient( 'wc_installing' );

		do_action( 'woocommerce_flush_rewrite_rules' );
		do_action( 'woocommerce_installed' );
	}

	/**
	 * Reset any notices added to admin.
	 *
	 * @since 3.2.0
	 */
	private static function remove_admin_notices() {
		include_once dirname( __FILE__ ) . '/admin/class-wc-admin-notices.php';
		WC_Admin_Notices::remove_all_notices();
	}

	/**
	 * Setup WC environment - post types, taxonomies, endpoints.
	 *
	 * @since 3.2.0
	 */
	private static function setup_environment() {
		WC_Post_types::register_post_types();
		WC_Post_types::register_taxonomies();
		WC()->query->init_query_vars();
		WC()->query->add_endpoints();
		WC_API::add_endpoint();
		WC_Auth::add_endpoint();
	}

	/**
	 * Is this a brand new WC install?
	 *
	 * @since 3.2.0
	 * @return boolean
	 */
	private static function is_new_install() {
		return is_null( get_option( 'woocommerce_version', null ) ) && is_null( get_option( 'woocommerce_db_version', null ) );
	}

	/**
	 * Is a DB update needed?
	 *
	 * @since 3.2.0
	 * @return boolean
	 */
	private static function needs_db_update() {
		$current_db_version = get_option( 'woocommerce_db_version', null );
		$updates            = self::get_db_update_callbacks();

		return ! is_null( $current_db_version ) && version_compare( $current_db_version, max( array_keys( $updates ) ), '<' );
	}

	/**
	 * See if we need the wizard or not.
	 *
	 * @since 3.2.0
	 */
	private static function maybe_enable_setup_wizard() {
		if ( apply_filters( 'woocommerce_enable_setup_wizard', self::is_new_install() ) ) {
			WC_Admin_Notices::add_notice( 'install' );
			set_transient( '_wc_activation_redirect', 1, 30 );
		}
	}

	/**
	 * See if we need to show or run database updates during install.
	 *
	 * @since 3.2.0
	 */
	private static function maybe_update_db_version() {
		if ( self::needs_db_update() ) {
			if ( apply_filters( 'woocommerce_enable_auto_update_db', false ) ) {
				self::init_background_updater();
				self::update();
			} else {
				WC_Admin_Notices::add_notice( 'update' );
			}
		} else {
			self::update_db_version();
		}
	}

	/**
	 * Update WC version to current.
	 */
	private static function update_wc_version() {
		delete_option( 'woocommerce_version' );
		add_option( 'woocommerce_version', WC()->version );
	}

	/**
	 * Get list of DB update callbacks.
	 *
	 * @since  3.0.0
	 * @return array
	 */
	public static function get_db_update_callbacks() {
		return self::$db_updates;
	}

	/**
	 * Push all needed DB updates to the queue for processing.
	 */
	private static function update() {
		$current_db_version = get_option( 'woocommerce_db_version' );
		$logger             = wc_get_logger();
		$update_queued      = false;

		foreach ( self::get_db_update_callbacks() as $version => $update_callbacks ) {
			if ( version_compare( $current_db_version, $version, '<' ) ) {
				foreach ( $update_callbacks as $update_callback ) {
					$logger->info(
						sprintf( 'Queuing %s - %s', $version, $update_callback ),
						array( 'source' => 'wc_db_updates' )
					);
					self::$background_updater->push_to_queue( $update_callback );
					$update_queued = true;
				}
			}
		}

		if ( $update_queued ) {
			self::$background_updater->save()->dispatch();
		}
	}

	/**
	 * Update DB version to current.
	 *
	 * @param string|null $version New WooCommerce DB version or null.
	 */
	public static function update_db_version( $version = null ) {
		delete_option( 'woocommerce_db_version' );
		add_option( 'woocommerce_db_version', is_null( $version ) ? WC()->version : $version );
	}

	/**
	 * Add more cron schedules.
	 *
	 * @param  array $schedules List of WP scheduled cron jobs.
	 * @return array
	 */
	public static function cron_schedules( $schedules ) {
		$schedules['monthly'] = array(
			'interval' => 2635200,
			'display'  => __( 'Monthly', 'woocommerce' ),
		);
		return $schedules;
	}

	/**
	 * Create cron jobs (clear them first).
	 */
	private static function create_cron_jobs() {
		wp_clear_scheduled_hook( 'woocommerce_scheduled_sales' );
		wp_clear_scheduled_hook( 'woocommerce_cancel_unpaid_orders' );
		wp_clear_scheduled_hook( 'woocommerce_cleanup_sessions' );
		wp_clear_scheduled_hook( 'woocommerce_cleanup_personal_data' );
		wp_clear_scheduled_hook( 'woocommerce_cleanup_logs' );
		wp_clear_scheduled_hook( 'woocommerce_geoip_updater' );
		wp_clear_scheduled_hook( 'woocommerce_tracker_send_event' );

		$ve = get_option( 'gmt_offset' ) > 0 ? '-' : '+';

		wp_schedule_event( strtotime( '00:00 tomorrow ' . $ve . absint( get_option( 'gmt_offset' ) ) . ' HOURS' ), 'daily', 'woocommerce_scheduled_sales' );

		$held_duration = get_option( 'woocommerce_hold_stock_minutes', '60' );

		if ( '' !== $held_duration ) {
			wp_schedule_single_event( time() + ( absint( $held_duration ) * 60 ), 'woocommerce_cancel_unpaid_orders' );
		}

		wp_schedule_event( time(), 'daily', 'woocommerce_cleanup_personal_data' );
		wp_schedule_event( time() + ( 3 * HOUR_IN_SECONDS ), 'daily', 'woocommerce_cleanup_logs' );
		wp_schedule_event( time() + ( 6 * HOUR_IN_SECONDS ), 'twicedaily', 'woocommerce_cleanup_sessions' );
		wp_schedule_event( strtotime( 'first tuesday of next month' ), 'monthly', 'woocommerce_geoip_updater' );
		wp_schedule_event( time() + 10, apply_filters( 'woocommerce_tracker_event_recurrence', 'daily' ), 'woocommerce_tracker_send_event' );

		// Trigger GeoLite2 database download after 5 minutes.
		wp_schedule_single_event( time() + ( MINUTE_IN_SECONDS * 5 ), 'woocommerce_geoip_updater' );
	}

	/**
	 * Create pages that the plugin relies on, storing page IDs in variables.
	 */
	public static function create_pages() {
		include_once dirname( __FILE__ ) . '/admin/wc-admin-functions.php';

		$pages = apply_filters(
			'woocommerce_create_pages', array(
				'shop'      => array(
					'name'    => _x( 'shop', 'Page slug', 'woocommerce' ),
					'title'   => _x( 'Shop', 'Page title', 'woocommerce' ),
					'content' => '',
				),
				'cart'      => array(
					'name'    => _x( 'cart', 'Page slug', 'woocommerce' ),
					'title'   => _x( 'Cart', 'Page title', 'woocommerce' ),
					'content' => '[' . apply_filters( 'woocommerce_cart_shortcode_tag', 'woocommerce_cart' ) . ']',
				),
				'checkout'  => array(
					'name'    => _x( 'checkout', 'Page slug', 'woocommerce' ),
					'title'   => _x( 'Checkout', 'Page title', 'woocommerce' ),
					'content' => '[' . apply_filters( 'woocommerce_checkout_shortcode_tag', 'woocommerce_checkout' ) . ']',
				),
				'myaccount' => array(
					'name'    => _x( 'my-account', 'Page slug', 'woocommerce' ),
					'title'   => _x( 'My account', 'Page title', 'woocommerce' ),
					'content' => '[' . apply_filters( 'woocommerce_my_account_shortcode_tag', 'woocommerce_my_account' ) . ']',
				),
			)
		);

		foreach ( $pages as $key => $page ) {
			wc_create_page( esc_sql( $page['name'] ), 'woocommerce_' . $key . '_page_id', $page['title'], $page['content'], ! empty( $page['parent'] ) ? wc_get_page_id( $page['parent'] ) : '' );
		}
	}

	/**
	 * Default options.
	 *
	 * Sets up the default options used on the settings page.
	 */
	private static function create_options() {
		// Include settings so that we can run through defaults.
		include_once dirname( __FILE__ ) . '/admin/class-wc-admin-settings.php';

		$settings = WC_Admin_Settings::get_settings_pages();

		foreach ( $settings as $section ) {
			if ( ! method_exists( $section, 'get_settings' ) ) {
				continue;
			}
			$subsections = array_unique( array_merge( array( '' ), array_keys( $section->get_sections() ) ) );

			foreach ( $subsections as $subsection ) {
				foreach ( $section->get_settings( $subsection ) as $value ) {
					if ( isset( $value['default'] ) && isset( $value['id'] ) ) {
						$autoload = isset( $value['autoload'] ) ? (bool) $value['autoload'] : true;
						add_option( $value['id'], $value['default'], '', ( $autoload ? 'yes' : 'no' ) );
					}
				}
			}
		}

		// Define other defaults if not in setting screens.
		add_option( 'woocommerce_single_image_width', '600', '', 'yes' );
		add_option( 'woocommerce_thumbnail_image_width', '300', '', 'yes' );
		add_option( 'woocommerce_checkout_highlight_required_fields', 'yes', '', 'yes' );
		add_option( 'woocommerce_demo_store', 'no', '', 'no' );
	}

	/**
	 * Add the default terms for WC taxonomies - product types and order statuses. Modify this at your own risk.
	 */
	public static function create_terms() {
		$taxonomies = array(
			'product_type'       => array(
				'simple',
				'grouped',
				'variable',
				'external',
			),
			'product_visibility' => array(
				'exclude-from-search',
				'exclude-from-catalog',
				'featured',
				'outofstock',
				'rated-1',
				'rated-2',
				'rated-3',
				'rated-4',
				'rated-5',
			),
		);

		foreach ( $taxonomies as $taxonomy => $terms ) {
			foreach ( $terms as $term ) {
				if ( ! get_term_by( 'name', $term, $taxonomy ) ) { // @codingStandardsIgnoreLine.
					wp_insert_term( $term, $taxonomy );
				}
			}
		}

		$woocommerce_default_category = (int) get_option( 'default_product_cat', 0 );

		if ( ! $woocommerce_default_category || ! term_exists( $woocommerce_default_category, 'product_cat' ) ) {
			$default_product_cat_id   = 0;
			$default_product_cat_slug = sanitize_title( _x( 'Uncategorized', 'Default category slug', 'woocommerce' ) );
			$default_product_cat      = get_term_by( 'slug', $default_product_cat_slug, 'product_cat' ); // @codingStandardsIgnoreLine.

			if ( $default_product_cat ) {
				$default_product_cat_id = absint( $default_product_cat->term_taxonomy_id );
			} else {
				$result = wp_insert_term( _x( 'Uncategorized', 'Default category slug', 'woocommerce' ), 'product_cat', array( 'slug' => $default_product_cat_slug ) );

				if ( ! is_wp_error( $result ) && ! empty( $result['term_taxonomy_id'] ) ) {
					$default_product_cat_id = absint( $result['term_taxonomy_id'] );
				}
			}

			if ( $default_product_cat_id ) {
				update_option( 'default_product_cat', $default_product_cat_id );
			}
		}
	}

	/**
	 * Set up the database tables which the plugin needs to function.
	 *
	 * Tables:
	 *      woocommerce_attribute_taxonomies - Table for storing attribute taxonomies - these are user defined
	 *      woocommerce_termmeta - Term meta table - sadly WordPress does not have termmeta so we need our own
	 *      woocommerce_downloadable_product_permissions - Table for storing user and guest download permissions.
	 *          KEY(order_id, product_id, download_id) used for organizing downloads on the My Account page
	 *      woocommerce_order_items - Order line items are stored in a table to make them easily queryable for reports
	 *      woocommerce_order_itemmeta - Order line item meta is stored in a table for storing extra data.
	 *      woocommerce_tax_rates - Tax Rates are stored inside 2 tables making tax queries simple and efficient.
	 *      woocommerce_tax_rate_locations - Each rate can be applied to more than one postcode/city hence the second table.
	 */
	private static function create_tables() {
		global $wpdb;

		$wpdb->hide_errors();

		require_once ABSPATH . 'wp-admin/includes/upgrade.php';

		/**
		 * Before updating with DBDELTA, remove any primary keys which could be
		 * modified due to schema updates.
		 */
		if ( $wpdb->get_var( "SHOW TABLES LIKE '{$wpdb->prefix}woocommerce_downloadable_product_permissions';" ) ) {
			if ( ! $wpdb->get_var( "SHOW COLUMNS FROM `{$wpdb->prefix}woocommerce_downloadable_product_permissions` LIKE 'permission_id';" ) ) {
				$wpdb->query( "ALTER TABLE {$wpdb->prefix}woocommerce_downloadable_product_permissions DROP PRIMARY KEY, ADD `permission_id` BIGINT UNSIGNED NOT NULL PRIMARY KEY AUTO_INCREMENT;" );
			}
		}

		dbDelta( self::get_schema() );

		$index_exists = $wpdb->get_row( "SHOW INDEX FROM {$wpdb->comments} WHERE column_name = 'comment_type' and key_name = 'woo_idx_comment_type'" );

		if ( is_null( $index_exists ) ) {
			// Add an index to the field comment_type to improve the response time of the query
			// used by WC_Comments::wp_count_comments() to get the number of comments by type.
			$wpdb->query( "ALTER TABLE {$wpdb->comments} ADD INDEX woo_idx_comment_type (comment_type)" );
		}

		// Get tables data types and check it matches before adding constraint.
		$download_log_columns     = $wpdb->get_results( "SHOW COLUMNS FROM {$wpdb->prefix}wc_download_log WHERE Field = 'permission_id'", ARRAY_A );
		$download_log_column_type = '';
		if ( isset( $download_log_columns[0]['Type'] ) ) {
			$download_log_column_type = $download_log_columns[0]['Type'];
		}

		$download_permissions_columns     = $wpdb->get_results( "SHOW COLUMNS FROM {$wpdb->prefix}woocommerce_downloadable_product_permissions WHERE Field = 'permission_id'", ARRAY_A );
		$download_permissions_column_type = '';
		if ( isset( $download_permissions_columns[0]['Type'] ) ) {
			$download_permissions_column_type = $download_permissions_columns[0]['Type'];
		}

		// Add constraint to download logs if the columns matches.
		if ( ! empty( $download_permissions_column_type ) && ! empty( $download_log_column_type ) && $download_permissions_column_type === $download_log_column_type ) {
			$fk_result = $wpdb->get_row( "
				SELECT COUNT(*) AS fk_count
				FROM information_schema.TABLE_CONSTRAINTS
				WHERE CONSTRAINT_SCHEMA = '{$wpdb->dbname}'
				AND CONSTRAINT_NAME = 'fk_wc_download_log_permission_id'
				AND CONSTRAINT_TYPE = 'FOREIGN KEY'
				AND TABLE_NAME = '{$wpdb->prefix}wc_download_log'
			" );
			if ( 0 === (int) $fk_result->fk_count ) {
				$wpdb->query( "
					ALTER TABLE `{$wpdb->prefix}wc_download_log`
					ADD CONSTRAINT `fk_wc_download_log_permission_id`
					FOREIGN KEY (`permission_id`)
					REFERENCES `{$wpdb->prefix}woocommerce_downloadable_product_permissions` (`permission_id`) ON DELETE CASCADE;
				" );
			}
		}
	}

	/**
	 * Get Table schema.
	 *
	 * See https://github.com/woocommerce/woocommerce/wiki/Database-Description/
	 *
	 * A note on indexes; Indexes have a maximum size of 767 bytes. Historically, we haven't need to be concerned about that.
	 * As of WordPress 4.2, however, we moved to utf8mb4, which uses 4 bytes per character. This means that an index which
	 * used to have room for floor(767/3) = 255 characters, now only has room for floor(767/4) = 191 characters.
	 *
	 * Changing indexes may cause duplicate index notices in logs due to https://core.trac.wordpress.org/ticket/34870 but dropping
	 * indexes first causes too much load on some servers/larger DB.
	 *
	 * When adding or removing a table, make sure to update the list of tables in WC_Install::get_tables().
	 *
	 * @return string
	 */
	private static function get_schema() {
		global $wpdb;

		$collate = '';

		if ( $wpdb->has_cap( 'collation' ) ) {
			$collate = $wpdb->get_charset_collate();
		}

		$tables = "
CREATE TABLE {$wpdb->prefix}woocommerce_sessions (
  session_id BIGINT UNSIGNED NOT NULL AUTO_INCREMENT,
  session_key char(32) NOT NULL,
  session_value longtext NOT NULL,
  session_expiry BIGINT UNSIGNED NOT NULL,
  PRIMARY KEY  (session_key),
  UNIQUE KEY session_id (session_id)
) $collate;
CREATE TABLE {$wpdb->prefix}woocommerce_api_keys (
  key_id BIGINT UNSIGNED NOT NULL auto_increment,
  user_id BIGINT UNSIGNED NOT NULL,
  description varchar(200) NULL,
  permissions varchar(10) NOT NULL,
  consumer_key char(64) NOT NULL,
  consumer_secret char(43) NOT NULL,
  nonces longtext NULL,
  truncated_key char(7) NOT NULL,
  last_access datetime NULL default null,
  PRIMARY KEY  (key_id),
  KEY consumer_key (consumer_key),
  KEY consumer_secret (consumer_secret)
) $collate;
CREATE TABLE {$wpdb->prefix}woocommerce_attribute_taxonomies (
  attribute_id BIGINT UNSIGNED NOT NULL auto_increment,
  attribute_name varchar(200) NOT NULL,
  attribute_label varchar(200) NULL,
  attribute_type varchar(20) NOT NULL,
  attribute_orderby varchar(20) NOT NULL,
  attribute_public int(1) NOT NULL DEFAULT 1,
  PRIMARY KEY  (attribute_id),
  KEY attribute_name (attribute_name(20))
) $collate;
CREATE TABLE {$wpdb->prefix}woocommerce_downloadable_product_permissions (
  permission_id BIGINT UNSIGNED NOT NULL auto_increment,
  download_id varchar(36) NOT NULL,
  product_id BIGINT UNSIGNED NOT NULL,
  order_id BIGINT UNSIGNED NOT NULL DEFAULT 0,
  order_key varchar(200) NOT NULL,
  user_email varchar(200) NOT NULL,
  user_id BIGINT UNSIGNED NULL,
  downloads_remaining varchar(9) NULL,
  access_granted datetime NOT NULL default '0000-00-00 00:00:00',
  access_expires datetime NULL default null,
  download_count BIGINT UNSIGNED NOT NULL DEFAULT 0,
  PRIMARY KEY  (permission_id),
  KEY download_order_key_product (product_id,order_id,order_key(16),download_id),
  KEY download_order_product (download_id,order_id,product_id),
  KEY order_id (order_id)
) $collate;
CREATE TABLE {$wpdb->prefix}woocommerce_order_items (
  order_item_id BIGINT UNSIGNED NOT NULL auto_increment,
  order_item_name TEXT NOT NULL,
  order_item_type varchar(200) NOT NULL DEFAULT '',
  order_id BIGINT UNSIGNED NOT NULL,
  PRIMARY KEY  (order_item_id),
  KEY order_id (order_id)
) $collate;
CREATE TABLE {$wpdb->prefix}woocommerce_order_itemmeta (
  meta_id BIGINT UNSIGNED NOT NULL auto_increment,
  order_item_id BIGINT UNSIGNED NOT NULL,
  meta_key varchar(255) default NULL,
  meta_value longtext NULL,
  PRIMARY KEY  (meta_id),
  KEY order_item_id (order_item_id),
  KEY meta_key (meta_key(32))
) $collate;
CREATE TABLE {$wpdb->prefix}woocommerce_tax_rates (
  tax_rate_id BIGINT UNSIGNED NOT NULL auto_increment,
  tax_rate_country varchar(2) NOT NULL DEFAULT '',
  tax_rate_state varchar(200) NOT NULL DEFAULT '',
  tax_rate varchar(8) NOT NULL DEFAULT '',
  tax_rate_name varchar(200) NOT NULL DEFAULT '',
  tax_rate_priority BIGINT UNSIGNED NOT NULL,
  tax_rate_compound int(1) NOT NULL DEFAULT 0,
  tax_rate_shipping int(1) NOT NULL DEFAULT 1,
  tax_rate_order BIGINT UNSIGNED NOT NULL,
  tax_rate_class varchar(200) NOT NULL DEFAULT '',
  PRIMARY KEY  (tax_rate_id),
  KEY tax_rate_country (tax_rate_country),
  KEY tax_rate_state (tax_rate_state(2)),
  KEY tax_rate_class (tax_rate_class(10)),
  KEY tax_rate_priority (tax_rate_priority)
) $collate;
CREATE TABLE {$wpdb->prefix}woocommerce_tax_rate_locations (
  location_id BIGINT UNSIGNED NOT NULL auto_increment,
  location_code varchar(200) NOT NULL,
  tax_rate_id BIGINT UNSIGNED NOT NULL,
  location_type varchar(40) NOT NULL,
  PRIMARY KEY  (location_id),
  KEY tax_rate_id (tax_rate_id),
  KEY location_type_code (location_type(10),location_code(20))
) $collate;
CREATE TABLE {$wpdb->prefix}woocommerce_shipping_zones (
  zone_id BIGINT UNSIGNED NOT NULL auto_increment,
  zone_name varchar(200) NOT NULL,
  zone_order BIGINT UNSIGNED NOT NULL,
  PRIMARY KEY  (zone_id)
) $collate;
CREATE TABLE {$wpdb->prefix}woocommerce_shipping_zone_locations (
  location_id BIGINT UNSIGNED NOT NULL auto_increment,
  zone_id BIGINT UNSIGNED NOT NULL,
  location_code varchar(200) NOT NULL,
  location_type varchar(40) NOT NULL,
  PRIMARY KEY  (location_id),
  KEY location_id (location_id),
  KEY location_type_code (location_type(10),location_code(20))
) $collate;
CREATE TABLE {$wpdb->prefix}woocommerce_shipping_zone_methods (
  zone_id BIGINT UNSIGNED NOT NULL,
  instance_id BIGINT UNSIGNED NOT NULL auto_increment,
  method_id varchar(200) NOT NULL,
  method_order BIGINT UNSIGNED NOT NULL,
  is_enabled tinyint(1) NOT NULL DEFAULT '1',
  PRIMARY KEY  (instance_id)
) $collate;
CREATE TABLE {$wpdb->prefix}woocommerce_payment_tokens (
  token_id BIGINT UNSIGNED NOT NULL auto_increment,
  gateway_id varchar(200) NOT NULL,
  token text NOT NULL,
  user_id BIGINT UNSIGNED NOT NULL DEFAULT '0',
  type varchar(200) NOT NULL,
  is_default tinyint(1) NOT NULL DEFAULT '0',
  PRIMARY KEY  (token_id),
  KEY user_id (user_id)
) $collate;
CREATE TABLE {$wpdb->prefix}woocommerce_payment_tokenmeta (
  meta_id BIGINT UNSIGNED NOT NULL auto_increment,
  payment_token_id BIGINT UNSIGNED NOT NULL,
  meta_key varchar(255) NULL,
  meta_value longtext NULL,
  PRIMARY KEY  (meta_id),
  KEY payment_token_id (payment_token_id),
  KEY meta_key (meta_key(32))
) $collate;
CREATE TABLE {$wpdb->prefix}woocommerce_log (
  log_id BIGINT UNSIGNED NOT NULL AUTO_INCREMENT,
  timestamp datetime NOT NULL,
  level smallint(4) NOT NULL,
  source varchar(200) NOT NULL,
  message longtext NOT NULL,
  context longtext NULL,
  PRIMARY KEY (log_id),
  KEY level (level)
) $collate;
CREATE TABLE {$wpdb->prefix}wc_webhooks (
  webhook_id BIGINT UNSIGNED NOT NULL AUTO_INCREMENT,
  status varchar(200) NOT NULL,
  name text NOT NULL,
  user_id BIGINT UNSIGNED NOT NULL,
  delivery_url text NOT NULL,
  secret text NOT NULL,
  topic varchar(200) NOT NULL,
  date_created datetime NOT NULL DEFAULT '0000-00-00 00:00:00',
  date_created_gmt datetime NOT NULL DEFAULT '0000-00-00 00:00:00',
  date_modified datetime NOT NULL DEFAULT '0000-00-00 00:00:00',
  date_modified_gmt datetime NOT NULL DEFAULT '0000-00-00 00:00:00',
  api_version smallint(4) NOT NULL,
  failure_count smallint(10) NOT NULL DEFAULT '0',
  pending_delivery tinyint(1) NOT NULL DEFAULT '0',
  PRIMARY KEY  (webhook_id),
  KEY user_id (user_id)
) $collate;
CREATE TABLE {$wpdb->prefix}wc_download_log (
  download_log_id BIGINT UNSIGNED NOT NULL AUTO_INCREMENT,
  timestamp datetime NOT NULL,
  permission_id BIGINT UNSIGNED NOT NULL,
  user_id BIGINT UNSIGNED NULL,
  user_ip_address VARCHAR(100) NULL DEFAULT '',
  PRIMARY KEY (download_log_id),
  KEY permission_id (permission_id),
  KEY timestamp (timestamp)
) $collate;
		";

		/**
		 * Term meta is only needed for old installs and is now @deprecated by WordPress term meta.
		 */
		if ( ! function_exists( 'get_term_meta' ) ) {
			$tables .= "
CREATE TABLE {$wpdb->prefix}woocommerce_termmeta (
  meta_id BIGINT UNSIGNED NOT NULL auto_increment,
  woocommerce_term_id BIGINT UNSIGNED NOT NULL,
  meta_key varchar(255) default NULL,
  meta_value longtext NULL,
  PRIMARY KEY  (meta_id),
  KEY woocommerce_term_id (woocommerce_term_id),
  KEY meta_key (meta_key(32))
) $collate;
			";
		}

		return $tables;
	}

	/**
	 * Return a list of WooCommerce tables. Used to make sure all WC tables are dropped when uninstalling the plugin
	 * in a single site or multi site environment.
	 *
	 * @return array WC tables.
	 */
	public static function get_tables() {
		global $wpdb;

		$tables = array(
			"{$wpdb->prefix}wc_download_log",
			"{$wpdb->prefix}wc_webhooks",
			"{$wpdb->prefix}woocommerce_api_keys",
			"{$wpdb->prefix}woocommerce_attribute_taxonomies",
			"{$wpdb->prefix}woocommerce_downloadable_product_permissions",
			"{$wpdb->prefix}woocommerce_log",
			"{$wpdb->prefix}woocommerce_order_itemmeta",
			"{$wpdb->prefix}woocommerce_order_items",
			"{$wpdb->prefix}woocommerce_payment_tokenmeta",
			"{$wpdb->prefix}woocommerce_payment_tokens",
			"{$wpdb->prefix}woocommerce_sessions",
			"{$wpdb->prefix}woocommerce_shipping_zone_locations",
			"{$wpdb->prefix}woocommerce_shipping_zone_methods",
			"{$wpdb->prefix}woocommerce_shipping_zones",
			"{$wpdb->prefix}woocommerce_tax_rate_locations",
			"{$wpdb->prefix}woocommerce_tax_rates",
		);

		if ( ! function_exists( 'get_term_meta' ) ) {
			// This table is only needed for old installs and is now @deprecated by WordPress term meta.
			$tables[] = "{$wpdb->prefix}woocommerce_termmeta";
		}

		/**
		 * Filter the list of known WooCommerce tables.
		 *
		 * If WooCommerce plugins need to add new tables, they can inject them here.
		 *
		 * @param array $tables An array of WooCommerce-specific database table names.
		 */
		$tables = apply_filters( 'woocommerce_install_get_tables', $tables );

		return $tables;
	}

	/**
	 * Drop WooCommerce tables.
	 *
	 * @return void
	 */
	public static function drop_tables() {
		global $wpdb;

		$tables = self::get_tables();

		foreach ( $tables as $table ) {
			$wpdb->query( "DROP TABLE IF EXISTS {$table}" ); // phpcs:ignore WordPress.WP.PreparedSQL.NotPrepared
		}
	}

	/**
	 * Uninstall tables when MU blog is deleted.
	 *
	 * @param  array $tables List of tables that will be deleted by WP.
	 * @return string[]
	 */
	public static function wpmu_drop_tables( $tables ) {
		return array_merge( $tables, self::get_tables() );
	}

	/**
	 * Create roles and capabilities.
	 */
	public static function create_roles() {
		global $wp_roles;

		if ( ! class_exists( 'WP_Roles' ) ) {
			return;
		}

		if ( ! isset( $wp_roles ) ) {
			$wp_roles = new WP_Roles(); // @codingStandardsIgnoreLine
		}

		// Dummy gettext calls to get strings in the catalog.
		/* translators: user role */
		_x( 'Customer', 'User role', 'woocommerce' );
		/* translators: user role */
		_x( 'Shop manager', 'User role', 'woocommerce' );

		// Customer role.
		add_role(
			'customer',
			'Customer',
			array(
				'read' => true,
			)
		);

		// Shop manager role.
		add_role(
			'shop_manager',
			'Shop manager',
			array(
				'level_9'                => true,
				'level_8'                => true,
				'level_7'                => true,
				'level_6'                => true,
				'level_5'                => true,
				'level_4'                => true,
				'level_3'                => true,
				'level_2'                => true,
				'level_1'                => true,
				'level_0'                => true,
				'read'                   => true,
				'read_private_pages'     => true,
				'read_private_posts'     => true,
				'edit_users'             => true,
				'edit_posts'             => true,
				'edit_pages'             => true,
				'edit_published_posts'   => true,
				'edit_published_pages'   => true,
				'edit_private_pages'     => true,
				'edit_private_posts'     => true,
				'edit_others_posts'      => true,
				'edit_others_pages'      => true,
				'publish_posts'          => true,
				'publish_pages'          => true,
				'delete_posts'           => true,
				'delete_pages'           => true,
				'delete_private_pages'   => true,
				'delete_private_posts'   => true,
				'delete_published_pages' => true,
				'delete_published_posts' => true,
				'delete_others_posts'    => true,
				'delete_others_pages'    => true,
				'manage_categories'      => true,
				'manage_links'           => true,
				'moderate_comments'      => true,
				'upload_files'           => true,
				'export'                 => true,
				'import'                 => true,
				'list_users'             => true,
			)
		);

		$capabilities = self::get_core_capabilities();

		foreach ( $capabilities as $cap_group ) {
			foreach ( $cap_group as $cap ) {
				$wp_roles->add_cap( 'shop_manager', $cap );
				$wp_roles->add_cap( 'administrator', $cap );
			}
		}
	}

	/**
	 * Get capabilities for WooCommerce - these are assigned to admin/shop manager during installation or reset.
	 *
	 * @return array
	 */
	private static function get_core_capabilities() {
		$capabilities = array();

		$capabilities['core'] = array(
			'manage_woocommerce',
			'view_woocommerce_reports',
		);

		$capability_types = array( 'product', 'shop_order', 'shop_coupon' );

		foreach ( $capability_types as $capability_type ) {

			$capabilities[ $capability_type ] = array(
				// Post type.
				"edit_{$capability_type}",
				"read_{$capability_type}",
				"delete_{$capability_type}",
				"edit_{$capability_type}s",
				"edit_others_{$capability_type}s",
				"publish_{$capability_type}s",
				"read_private_{$capability_type}s",
				"delete_{$capability_type}s",
				"delete_private_{$capability_type}s",
				"delete_published_{$capability_type}s",
				"delete_others_{$capability_type}s",
				"edit_private_{$capability_type}s",
				"edit_published_{$capability_type}s",

				// Terms.
				"manage_{$capability_type}_terms",
				"edit_{$capability_type}_terms",
				"delete_{$capability_type}_terms",
				"assign_{$capability_type}_terms",
			);
		}

		return $capabilities;
	}

	/**
	 * Remove WooCommerce roles.
	 */
	public static function remove_roles() {
		global $wp_roles;

		if ( ! class_exists( 'WP_Roles' ) ) {
			return;
		}

		if ( ! isset( $wp_roles ) ) {
			$wp_roles = new WP_Roles(); // @codingStandardsIgnoreLine
		}

		$capabilities = self::get_core_capabilities();

		foreach ( $capabilities as $cap_group ) {
			foreach ( $cap_group as $cap ) {
				$wp_roles->remove_cap( 'shop_manager', $cap );
				$wp_roles->remove_cap( 'administrator', $cap );
			}
		}

		remove_role( 'customer' );
		remove_role( 'shop_manager' );
	}

	/**
	 * Create files/directories.
	 */
	private static function create_files() {
		// Bypass if filesystem is read-only and/or non-standard upload system is used.
		if ( apply_filters( 'woocommerce_install_skip_create_files', false ) ) {
			return;
		}

		// Install files and folders for uploading files and prevent hotlinking.
		$upload_dir      = wp_upload_dir();
		$download_method = get_option( 'woocommerce_file_download_method', 'force' );

		$files = array(
			array(
				'base'    => $upload_dir['basedir'] . '/woocommerce_uploads',
				'file'    => 'index.html',
				'content' => '',
			),
			array(
				'base'    => WC_LOG_DIR,
				'file'    => '.htaccess',
				'content' => 'deny from all',
			),
			array(
				'base'    => WC_LOG_DIR,
				'file'    => 'index.html',
				'content' => '',
			),
		);

		if ( 'redirect' !== $download_method ) {
			$files[] = array(
				'base'    => $upload_dir['basedir'] . '/woocommerce_uploads',
				'file'    => '.htaccess',
				'content' => 'deny from all',
			);
		}

		foreach ( $files as $file ) {
			if ( wp_mkdir_p( $file['base'] ) && ! file_exists( trailingslashit( $file['base'] ) . $file['file'] ) ) {
				$file_handle = @fopen( trailingslashit( $file['base'] ) . $file['file'], 'w' ); // phpcs:ignore Generic.PHP.NoSilencedErrors.Discouraged, WordPress.WP.AlternativeFunctions.file_system_read_fopen
				if ( $file_handle ) {
					fwrite( $file_handle, $file['content'] ); // phpcs:ignore WordPress.WP.AlternativeFunctions.file_system_read_fwrite
					fclose( $file_handle ); // phpcs:ignore WordPress.WP.AlternativeFunctions.file_system_read_fclose
				}
			}
		}
	}

	/**
	 * Show action links on the plugin screen.
	 *
	 * @param   mixed $links Plugin Action links.
	 * @return  array
	 */
	public static function plugin_action_links( $links ) {
		$action_links = array(
			'settings' => '<a href="' . admin_url( 'admin.php?page=wc-settings' ) . '" aria-label="' . esc_attr__( 'View WooCommerce settings', 'woocommerce' ) . '">' . esc_html__( 'Settings', 'woocommerce' ) . '</a>',
		);

		return array_merge( $action_links, $links );
	}

	/**
	 * Show row meta on the plugin screen.
	 *
	 * @param   mixed $links Plugin Row Meta.
	 * @param   mixed $file  Plugin Base file.
	 * @return  array
	 */
	public static function plugin_row_meta( $links, $file ) {
		if ( WC_PLUGIN_BASENAME === $file ) {
			$row_meta = array(
				'docs'    => '<a href="' . esc_url( apply_filters( 'woocommerce_docs_url', 'https://docs.woocommerce.com/documentation/plugins/woocommerce/' ) ) . '" aria-label="' . esc_attr__( 'View WooCommerce documentation', 'woocommerce' ) . '">' . esc_html__( 'Docs', 'woocommerce' ) . '</a>',
				'apidocs' => '<a href="' . esc_url( apply_filters( 'woocommerce_apidocs_url', 'https://docs.woocommerce.com/wc-apidocs/' ) ) . '" aria-label="' . esc_attr__( 'View WooCommerce API docs', 'woocommerce' ) . '">' . esc_html__( 'API docs', 'woocommerce' ) . '</a>',
				'support' => '<a href="' . esc_url( apply_filters( 'woocommerce_support_url', 'https://woocommerce.com/my-account/tickets/' ) ) . '" aria-label="' . esc_attr__( 'Visit premium customer support', 'woocommerce' ) . '">' . esc_html__( 'Premium support', 'woocommerce' ) . '</a>',
			);

			return array_merge( $links, $row_meta );
		}

		return (array) $links;
	}

	/**
	 * Get slug from path and associate it with the path.
	 *
	 * @param array  $plugins Associative array of plugin files to paths.
	 * @param string $key Plugin relative path. Example: woocommerce/woocommerce.php.
	 */
	private static function associate_plugin_file( $plugins, $key ) {
		$path                 = explode( '/', $key );
		$filename             = end( $path );
		$plugins[ $filename ] = $key;
		return $plugins;
	}

	/**
	 * Install a plugin from .org in the background via a cron job (used by
	 * installer - opt in).
	 *
	 * @param string $plugin_to_install_id Plugin ID.
	 * @param array  $plugin_to_install Plugin information.
	 * @throws Exception If unable to proceed with plugin installation.
	 * @since 2.6.0
	 */
	public static function background_installer( $plugin_to_install_id, $plugin_to_install ) {
		// Explicitly clear the event.
		wp_clear_scheduled_hook( 'woocommerce_plugin_background_installer', func_get_args() );

		if ( ! empty( $plugin_to_install['repo-slug'] ) ) {
			require_once ABSPATH . 'wp-admin/includes/file.php';
			require_once ABSPATH . 'wp-admin/includes/plugin-install.php';
			require_once ABSPATH . 'wp-admin/includes/class-wp-upgrader.php';
			require_once ABSPATH . 'wp-admin/includes/plugin.php';

			WP_Filesystem();

			$skin              = new Automatic_Upgrader_Skin();
			$upgrader          = new WP_Upgrader( $skin );
			$installed_plugins = array_reduce( array_keys( get_plugins() ), array( __CLASS__, 'associate_plugin_file' ), array() );
			$plugin_slug       = $plugin_to_install['repo-slug'];
			$plugin_file       = isset( $plugin_to_install['file'] ) ? $plugin_to_install['file'] : $plugin_slug . '.php';
			$installed         = false;
			$activate          = false;

			// See if the plugin is installed already.
			if ( isset( $installed_plugins[ $plugin_file ] ) ) {
				$installed = true;
				$activate  = ! is_plugin_active( $installed_plugins[ $plugin_file ] );
			}

			// Install this thing!
			if ( ! $installed ) {
				// Suppress feedback.
				ob_start();

				try {
					$plugin_information = plugins_api(
						'plugin_information',
						array(
							'slug'   => $plugin_slug,
							'fields' => array(
								'short_description' => false,
								'sections'          => false,
								'requires'          => false,
								'rating'            => false,
								'ratings'           => false,
								'downloaded'        => false,
								'last_updated'      => false,
								'added'             => false,
								'tags'              => false,
								'homepage'          => false,
								'donate_link'       => false,
								'author_profile'    => false,
								'author'            => false,
							),
						)
					);

					if ( is_wp_error( $plugin_information ) ) {
						throw new Exception( $plugin_information->get_error_message() );
					}

					$package  = $plugin_information->download_link;
					$download = $upgrader->download_package( $package );

					if ( is_wp_error( $download ) ) {
						throw new Exception( $download->get_error_message() );
					}

					$working_dir = $upgrader->unpack_package( $download, true );

					if ( is_wp_error( $working_dir ) ) {
						throw new Exception( $working_dir->get_error_message() );
					}

					$result = $upgrader->install_package(
						array(
							'source'                      => $working_dir,
							'destination'                 => WP_PLUGIN_DIR,
							'clear_destination'           => false,
							'abort_if_destination_exists' => false,
							'clear_working'               => true,
							'hook_extra'                  => array(
								'type'   => 'plugin',
								'action' => 'install',
							),
						)
					);

					if ( is_wp_error( $result ) ) {
						throw new Exception( $result->get_error_message() );
					}

					$activate = true;

				} catch ( Exception $e ) {
					WC_Admin_Notices::add_custom_notice(
						$plugin_to_install_id . '_install_error',
						sprintf(
							// translators: 1: plugin name, 2: error message, 3: URL to install plugin manually.
							__( '%1$s could not be installed (%2$s). <a href="%3$s">Please install it manually by clicking here.</a>', 'woocommerce' ),
							$plugin_to_install['name'],
							$e->getMessage(),
							esc_url( admin_url( 'index.php?wc-install-plugin-redirect=' . $plugin_slug ) )
						)
					);
				}

				// Discard feedback.
				ob_end_clean();
			}

			wp_clean_plugins_cache();

			// Activate this thing.
			if ( $activate ) {
				try {
					$result = activate_plugin( $installed ? $installed_plugins[ $plugin_file ] : $plugin_slug . '/' . $plugin_file );

					if ( is_wp_error( $result ) ) {
						throw new Exception( $result->get_error_message() );
					}
				} catch ( Exception $e ) {
					WC_Admin_Notices::add_custom_notice(
						$plugin_to_install_id . '_install_error',
						sprintf(
							// translators: 1: plugin name, 2: URL to WP plugin page.
							__( '%1$s was installed but could not be activated. <a href="%2$s">Please activate it manually by clicking here.</a>', 'woocommerce' ),
							$plugin_to_install['name'],
							admin_url( 'plugins.php' )
						)
					);
				}
			}
		}
	}

	/**
	 * Install a theme from .org in the background via a cron job (used by installer - opt in).
	 *
	 * @param string $theme_slug Theme slug.
	 * @throws Exception If unable to proceed with theme installation.
	 * @since 3.1.0
	 */
	public static function theme_background_installer( $theme_slug ) {
		// Explicitly clear the event.
		wp_clear_scheduled_hook( 'woocommerce_theme_background_installer', func_get_args() );

		if ( ! empty( $theme_slug ) ) {
			// Suppress feedback.
			ob_start();

			try {
				$theme = wp_get_theme( $theme_slug );

				if ( ! $theme->exists() ) {
					require_once ABSPATH . 'wp-admin/includes/file.php';
					include_once ABSPATH . 'wp-admin/includes/class-wp-upgrader.php';
					include_once ABSPATH . 'wp-admin/includes/theme.php';

					WP_Filesystem();

					$skin     = new Automatic_Upgrader_Skin();
					$upgrader = new Theme_Upgrader( $skin );
					$api      = themes_api(
						'theme_information', array(
							'slug'   => $theme_slug,
							'fields' => array( 'sections' => false ),
						)
					);
					$result   = $upgrader->install( $api->download_link );

					if ( is_wp_error( $result ) ) {
						throw new Exception( $result->get_error_message() );
					} elseif ( is_wp_error( $skin->result ) ) {
						throw new Exception( $skin->result->get_error_message() );
					} elseif ( is_null( $result ) ) {
						throw new Exception( 'Unable to connect to the filesystem. Please confirm your credentials.' );
					}
				}

				switch_theme( $theme_slug );
			} catch ( Exception $e ) {
				WC_Admin_Notices::add_custom_notice(
					$theme_slug . '_install_error',
					sprintf(
						// translators: 1: theme slug, 2: error message, 3: URL to install theme manually.
						__( '%1$s could not be installed (%2$s). <a href="%3$s">Please install it manually by clicking here.</a>', 'woocommerce' ),
						$theme_slug,
						$e->getMessage(),
						esc_url( admin_url( 'update.php?action=install-theme&theme=' . $theme_slug . '&_wpnonce=' . wp_create_nonce( 'install-theme_' . $theme_slug ) ) )
					)
				);
			}

			// Discard feedback.
			ob_end_clean();
		}
	}
}

WC_Install::init();<|MERGE_RESOLUTION|>--- conflicted
+++ resolved
@@ -105,15 +105,13 @@
 			'wc_update_340_last_active',
 			'wc_update_340_db_version',
 		),
-<<<<<<< HEAD
+		'3.4.3' => array(
+			'wc_update_343_cleanup_foreign_keys',
+			'wc_update_343_db_version',
+		),
 		'3.5.0' => array(
 			'wc_update_350_order_customer_id',
 			'wc_update_350_db_version',
-=======
-		'3.4.3' => array(
-			'wc_update_343_cleanup_foreign_keys',
-			'wc_update_343_db_version',
->>>>>>> 36d1c318
 		),
 	);
 
