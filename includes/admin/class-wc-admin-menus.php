--- conflicted
+++ resolved
@@ -16,10 +16,14 @@
 	return new WC_Admin_Menus();
 }
 
-	/**
-	 * WC_Admin_Menus Class.
-	 */
-<<<<<<< HEAD
+/**
+ * WC_Admin_Menus Class.
+ */
+class WC_Admin_Menus {
+
+	/**
+	 * Hook in tabs.
+	 */
 	public function __construct() {
 		// Add menus.
 		add_action( 'admin_menu', array( $this, 'admin_menu' ), 9 );
@@ -30,101 +34,65 @@
 		if ( apply_filters( 'woocommerce_show_addons_page', true ) ) {
 			add_action( 'admin_menu', array( $this, 'addons_menu' ), 70 );
 		}
-=======
-	class WC_Admin_Menus {
-
-		/**
-		 * Hook in tabs.
-		 */
-		public function __construct() {
-			// Add menus.
-			add_action( 'admin_menu', array( $this, 'admin_menu' ), 9 );
-			add_action( 'admin_menu', array( $this, 'reports_menu' ), 20 );
-			add_action( 'admin_menu', array( $this, 'settings_menu' ), 50 );
-			add_action( 'admin_menu', array( $this, 'status_menu' ), 60 );
-
-			if ( apply_filters( 'woocommerce_show_addons_page', true ) ) {
-				add_action( 'admin_menu', array( $this, 'addons_menu' ), 70 );
-			}
->>>>>>> 67144be6
-
-			add_action( 'admin_head', array( $this, 'menu_highlight' ) );
-			add_action( 'admin_head', array( $this, 'menu_order_count' ) );
-			add_filter( 'menu_order', array( $this, 'menu_order' ) );
-			add_filter( 'custom_menu_order', array( $this, 'custom_menu_order' ) );
-
-			// Add endpoints custom URLs in Appearance > Menus > Pages.
-			add_action( 'admin_head-nav-menus.php', array( $this, 'add_nav_menu_meta_boxes' ) );
-
-<<<<<<< HEAD
+
+		add_action( 'admin_head', array( $this, 'menu_highlight' ) );
+		add_action( 'admin_head', array( $this, 'menu_order_count' ) );
+		add_filter( 'menu_order', array( $this, 'menu_order' ) );
+		add_filter( 'custom_menu_order', array( $this, 'custom_menu_order' ) );
+
+		// Add endpoints custom URLs in Appearance > Menus > Pages.
+		add_action( 'admin_head-nav-menus.php', array( $this, 'add_nav_menu_meta_boxes' ) );
+
 		// Admin bar menus.
 		if ( apply_filters( 'woocommerce_show_admin_bar_visit_store', true ) ) {
 			add_action( 'admin_bar_menu', array( $this, 'admin_bar_menus' ), 31 );
-=======
-			// Admin bar menus.
-			if ( apply_filters( 'woocommerce_show_admin_bar_visit_store', true ) ) {
-				add_action( 'admin_bar_menu', array( $this, 'admin_bar_menus' ), 31 );
-			}
->>>>>>> 67144be6
-		}
-
-		/**
-		 * Add menu items.
-		 */
-		public function admin_menu() {
-			global $menu;
-
-			if ( current_user_can( 'manage_woocommerce' ) ) {
-				$menu[] = array( '', 'read', 'separator-woocommerce', '', 'wp-menu-separator woocommerce' );
-			}
-
-			add_menu_page( __( 'WooCommerce', 'woocommerce' ), __( 'WooCommerce', 'woocommerce' ), 'manage_woocommerce', 'woocommerce', null, null, '55.5' );
-
-<<<<<<< HEAD
+		}
+	}
+
+	/**
+	 * Add menu items.
+	 */
+	public function admin_menu() {
+		global $menu;
+
 		if ( current_user_can( 'manage_woocommerce' ) ) {
 			$menu[] = array( '', 'read', 'separator-woocommerce', '', 'wp-menu-separator woocommerce' ); // WPCS: override ok.
-=======
-			add_submenu_page( 'edit.php?post_type=product', __( 'Attributes', 'woocommerce' ), __( 'Attributes', 'woocommerce' ), 'manage_product_terms', 'product_attributes', array( $this, 'attributes_page' ) );
->>>>>>> 67144be6
-		}
-
-		/**
-		 * Add menu item.
-		 */
-		public function reports_menu() {
-			if ( current_user_can( 'manage_woocommerce' ) ) {
-				add_submenu_page( 'woocommerce', __( 'Reports', 'woocommerce' ),  __( 'Reports', 'woocommerce' ) , 'view_woocommerce_reports', 'wc-reports', array( $this, 'reports_page' ) );
-			} else {
-				add_menu_page( __( 'Sales reports', 'woocommerce' ),  __( 'Sales reports', 'woocommerce' ) , 'view_woocommerce_reports', 'wc-reports', array( $this, 'reports_page' ), null, '55.6' );
-			}
-		}
-
-		/**
-		 * Add menu item.
-		 */
-		public function settings_menu() {
-			$settings_page = add_submenu_page( 'woocommerce', __( 'WooCommerce settings', 'woocommerce' ),  __( 'Settings', 'woocommerce' ) , 'manage_woocommerce', 'wc-settings', array( $this, 'settings_page' ) );
-
-			add_action( 'load-' . $settings_page, array( $this, 'settings_page_init' ) );
-		}
-
-		/**
-		 * Loads gateways and shipping methods into memory for use within settings.
-		 */
-		public function settings_page_init() {
-			global $current_tab, $current_section;
-
-			WC()->payment_gateways();
-			WC()->shipping();
-
-			// Include settings pages.
-			WC_Admin_Settings::get_settings_pages();
-
-			// Get current tab/section.
-			$current_tab     = empty( $_GET['tab'] ) ? 'general' : sanitize_title( wp_unslash( $_GET['tab'] ) );
-			$current_section = empty( $_REQUEST['section'] ) ? '' : sanitize_title( wp_unslash( $_REQUEST['section'] ) );
-
-<<<<<<< HEAD
+		}
+
+		add_menu_page( __( 'WooCommerce', 'woocommerce' ), __( 'WooCommerce', 'woocommerce' ), 'manage_woocommerce', 'woocommerce', null, null, '55.5' );
+
+		add_submenu_page( 'edit.php?post_type=product', __( 'Attributes', 'woocommerce' ), __( 'Attributes', 'woocommerce' ), 'manage_product_terms', 'product_attributes', array( $this, 'attributes_page' ) );
+	}
+
+	/**
+	 * Add menu item.
+	 */
+	public function reports_menu() {
+		if ( current_user_can( 'manage_woocommerce' ) ) {
+			add_submenu_page( 'woocommerce', __( 'Reports', 'woocommerce' ),  __( 'Reports', 'woocommerce' ) , 'view_woocommerce_reports', 'wc-reports', array( $this, 'reports_page' ) );
+		} else {
+			add_menu_page( __( 'Sales reports', 'woocommerce' ),  __( 'Sales reports', 'woocommerce' ) , 'view_woocommerce_reports', 'wc-reports', array( $this, 'reports_page' ), null, '55.6' );
+		}
+	}
+
+	/**
+	 * Add menu item.
+	 */
+	public function settings_menu() {
+		$settings_page = add_submenu_page( 'woocommerce', __( 'WooCommerce settings', 'woocommerce' ),  __( 'Settings', 'woocommerce' ) , 'manage_woocommerce', 'wc-settings', array( $this, 'settings_page' ) );
+
+		add_action( 'load-' . $settings_page, array( $this, 'settings_page_init' ) );
+	}
+
+	/**
+	 * Loads gateways and shipping methods into memory for use within settings.
+	 */
+	public function settings_page_init() {
+		global $current_tab, $current_section;
+
+		WC()->payment_gateways();
+		WC()->shipping();
+
 		// Include settings pages.
 		WC_Admin_Settings::get_settings_pages();
 
@@ -182,64 +150,9 @@
 					$parent_file  = 'edit.php?post_type=product'; // WPCS: override ok.
 				}
 				break;
-=======
-			// Save settings if data has been posted.
-			// @codingStandardsIgnoreStart
-			if ( ! empty( $_POST ) ) {
-				WC_Admin_Settings::save();
-			}
-			// @codingStandardsIgnoreEnd
-
-			// Add any posted messages.
-			if ( ! empty( $_GET['wc_error'] ) ) {
-				WC_Admin_Settings::add_error( sanitize_title( wp_unslash( $_GET['wc_error'] ) ) );
-			}
-
-			if ( ! empty( $_GET['wc_message'] ) ) {
-				WC_Admin_Settings::add_message( sanitize_title( wp_unslash( $_GET['wc_message'] ) ) );
-			}
-		}
-
-		/**
-		 * Add menu item.
-		 */
-		public function status_menu() {
-			add_submenu_page( 'woocommerce', __( 'WooCommerce status', 'woocommerce' ),  __( 'Status', 'woocommerce' ) , 'manage_woocommerce', 'wc-status', array( $this, 'status_page' ) );
-		}
-
-		/**
-		 * Addons menu item.
-		 */
-		public function addons_menu() {
-			$count_html = WC_Helper_Updater::get_updates_count_html();
-			$menu_title = sprintf( __( 'Extensions %s', 'woocommerce' ), $count_html );
-			add_submenu_page( 'woocommerce', __( 'WooCommerce extensions', 'woocommerce' ), $menu_title, 'manage_woocommerce', 'wc-addons', array( $this, 'addons_page' ) );
-		}
-
-		/**
-		 * Highlights the correct top level admin menu item for post type add screens.
-		 */
-		public function menu_highlight() {
-			global $parent_file, $submenu_file, $post_type;
-			// @codingStandardsIgnoreStart
-			switch ( $post_type ) {
-				case 'shop_order' :
-				case 'shop_coupon' :
-					$parent_file = 'woocommerce';
-				break;
-				case 'product' :
-					$screen = get_current_screen();
-					if ( $screen && taxonomy_is_product_attribute( $screen->taxonomy ) ) {
-						$submenu_file = 'product_attributes';
-						$parent_file  = 'edit.php?post_type=product';
-					}
-				break;
-			}
-			// @codingStandardsIgnoreEnd
->>>>>>> 67144be6
-		}
-
-<<<<<<< HEAD
+		}
+	}
+
 	/**
 	 * Adds the order processing count to the menu.
 	 */
@@ -258,31 +171,12 @@
 					if ( 0 === strpos( $menu_item[0], _x( 'Orders', 'Admin menu name', 'woocommerce' ) ) ) {
 						$submenu['woocommerce'][ $key ][0] .= ' <span class="awaiting-mod update-plugins count-' . esc_attr( $order_count ) . '"><span class="processing-count">' . number_format_i18n( $order_count ) . '</span></span>'; // WPCS: override ok.
 						break;
-=======
-		/**
-		 * Adds the order processing count to the menu.
-		 */
-		public function menu_order_count() {
-			global $submenu;
-
-			if ( isset( $submenu['woocommerce'] ) ) {
-				// Remove 'WooCommerce' sub menu item.
-				unset( $submenu['woocommerce'][0] );
-
-				// Add count if user has access.
-				if ( apply_filters( 'woocommerce_include_processing_order_count_in_menu', true ) && current_user_can( 'manage_woocommerce' ) && ( $order_count = wc_processing_order_count() ) ) {
-					foreach ( $submenu['woocommerce'] as $key => $menu_item ) {
-						if ( 0 === strpos( $menu_item[0], _x( 'Orders', 'Admin menu name', 'woocommerce' ) ) ) {
-							$submenu['woocommerce'][ $key ][0] .= ' <span class="awaiting-mod update-plugins count-' . $order_count . '"><span class="processing-count">' . number_format_i18n( $order_count ) . '</span></span>';
-							break;
-						}
->>>>>>> 67144be6
 					}
 				}
 			}
 		}
-
-<<<<<<< HEAD
+	}
+
 	/**
 	 * Reorder the WC menu items in admin.
 	 *
@@ -310,159 +204,112 @@
 				unset( $menu_order[ $woocommerce_product ] );
 			} elseif ( ! in_array( $item, array( 'separator-woocommerce' ), true ) ) {
 				$woocommerce_menu_order[] = $item;
-=======
-		/**
-		 * Reorder the WC menu items in admin.
-		 *
-		 * @param mixed $menu_order Menu Order.
-		 * @return array
-		 */
-		public function menu_order( $menu_order ) {
-			// Initialize our custom order array.
-			$woocommerce_menu_order = array();
-
-			// Get the index of our custom separator.
-			$woocommerce_separator = array_search( 'separator-woocommerce', $menu_order );
-
-			// Get index of product menu.
-			$woocommerce_product = array_search( 'edit.php?post_type=product', $menu_order );
-
-			// Loop through menu order and do some rearranging.
-			foreach ( $menu_order as $index => $item ) {
-
-				if ( ( ( 'woocommerce' ) == $item ) ) {
-					$woocommerce_menu_order[] = 'separator-woocommerce';
-					$woocommerce_menu_order[] = $item;
-					$woocommerce_menu_order[] = 'edit.php?post_type=product';
-					unset( $menu_order[ $woocommerce_separator ] );
-					unset( $menu_order[ $woocommerce_product ] );
-				} elseif ( ! in_array( $item, array( 'separator-woocommerce' ) ) ) {
-					$woocommerce_menu_order[] = $item;
-				}
->>>>>>> 67144be6
 			}
-
-<<<<<<< HEAD
+		}
+
 		// Return order.
 		return $woocommerce_menu_order;
 	}
-=======
-			// Return order.
-			return $woocommerce_menu_order;
-		}
->>>>>>> 67144be6
-
-		/**
-		 * Custom menu order.
-		 *
-		 * @return bool
-		 */
-		public function custom_menu_order() {
-			return current_user_can( 'manage_woocommerce' );
-		}
-
-		/**
-		 * Init the reports page.
-		 */
-		public function reports_page() {
-			WC_Admin_Reports::output();
-		}
-
-		/**
-		 * Init the settings page.
-		 */
-		public function settings_page() {
-			WC_Admin_Settings::output();
-		}
-
-		/**
-		 * Init the attributes page.
-		 */
-		public function attributes_page() {
-			WC_Admin_Attributes::output();
-		}
-
-		/**
-		 * Init the status page.
-		 */
-		public function status_page() {
-			WC_Admin_Status::output();
-		}
-
-		/**
-		 * Init the addons page.
-		 */
-		public function addons_page() {
-			WC_Admin_Addons::output();
-		}
-
-		/**
-		 * Add custom nav meta box.
-		 *
-		 * Adapted from http://www.johnmorrisonline.com/how-to-add-a-fully-functional-custom-meta-box-to-wordpress-navigation-menus/.
-		 */
-		public function add_nav_menu_meta_boxes() {
-			add_meta_box( 'woocommerce_endpoints_nav_link', __( 'WooCommerce endpoints', 'woocommerce' ), array( $this, 'nav_menu_links' ), 'nav-menus', 'side', 'low' );
-		}
-
-		/**
-		 * Output menu links.
-		 */
-		public function nav_menu_links() {
-			// Get items from account menu.
-			$endpoints = wc_get_account_menu_items();
-
-			// Remove dashboard item.
-			if ( isset( $endpoints['dashboard'] ) ) {
-				unset( $endpoints['dashboard'] );
-			}
-
-			// Include missing lost password.
-			$endpoints['lost-password'] = __( 'Lost password', 'woocommerce' );
-
-			$endpoints = apply_filters( 'woocommerce_custom_nav_menu_items', $endpoints );
-
-			?>
-			<div id="posttype-woocommerce-endpoints" class="posttypediv">
-				<div id="tabs-panel-woocommerce-endpoints" class="tabs-panel tabs-panel-active">
-					<ul id="woocommerce-endpoints-checklist" class="categorychecklist form-no-clear">
+
+	/**
+	 * Custom menu order.
+	 *
+	 * @return bool
+	 */
+	public function custom_menu_order() {
+		return current_user_can( 'manage_woocommerce' );
+	}
+
+	/**
+	 * Init the reports page.
+	 */
+	public function reports_page() {
+		WC_Admin_Reports::output();
+	}
+
+	/**
+	 * Init the settings page.
+	 */
+	public function settings_page() {
+		WC_Admin_Settings::output();
+	}
+
+	/**
+	 * Init the attributes page.
+	 */
+	public function attributes_page() {
+		WC_Admin_Attributes::output();
+	}
+
+	/**
+	 * Init the status page.
+	 */
+	public function status_page() {
+		WC_Admin_Status::output();
+	}
+
+	/**
+	 * Init the addons page.
+	 */
+	public function addons_page() {
+		WC_Admin_Addons::output();
+	}
+
+	/**
+	 * Add custom nav meta box.
+	 *
+	 * Adapted from http://www.johnmorrisonline.com/how-to-add-a-fully-functional-custom-meta-box-to-wordpress-navigation-menus/.
+	 */
+	public function add_nav_menu_meta_boxes() {
+		add_meta_box( 'woocommerce_endpoints_nav_link', __( 'WooCommerce endpoints', 'woocommerce' ), array( $this, 'nav_menu_links' ), 'nav-menus', 'side', 'low' );
+	}
+
+	/**
+	 * Output menu links.
+	 */
+	public function nav_menu_links() {
+		// Get items from account menu.
+		$endpoints = wc_get_account_menu_items();
+
+		// Remove dashboard item.
+		if ( isset( $endpoints['dashboard'] ) ) {
+			unset( $endpoints['dashboard'] );
+		}
+
+		// Include missing lost password.
+		$endpoints['lost-password'] = __( 'Lost password', 'woocommerce' );
+
+		$endpoints = apply_filters( 'woocommerce_custom_nav_menu_items', $endpoints );
+
+		?>
+		<div id="posttype-woocommerce-endpoints" class="posttypediv">
+			<div id="tabs-panel-woocommerce-endpoints" class="tabs-panel tabs-panel-active">
+				<ul id="woocommerce-endpoints-checklist" class="categorychecklist form-no-clear">
+					<?php
+					$i = -1;
+					foreach ( $endpoints as $key => $value ) :
+						?>
+						<li>
+							<label class="menu-item-title">
+								<input type="checkbox" class="menu-item-checkbox" name="menu-item[<?php echo esc_attr( $i ); ?>][menu-item-object-id]" value="<?php echo esc_attr( $i ); ?>" /> <?php echo esc_html( $value ); ?>
+							</label>
+							<input type="hidden" class="menu-item-type" name="menu-item[<?php echo esc_attr( $i ); ?>][menu-item-type]" value="custom" />
+							<input type="hidden" class="menu-item-title" name="menu-item[<?php echo esc_attr( $i ); ?>][menu-item-title]" value="<?php echo esc_html( $value ); ?>" />
+							<input type="hidden" class="menu-item-url" name="menu-item[<?php echo esc_attr( $i ); ?>][menu-item-url]" value="<?php echo esc_url( wc_get_account_endpoint_url( $key ) ); ?>" />
+							<input type="hidden" class="menu-item-classes" name="menu-item[<?php echo esc_attr( $i ); ?>][menu-item-classes]" />
+						</li>
 						<?php
-						$i = -1;
-						foreach ( $endpoints as $key => $value ) :
-							?>
-							<li>
-								<label class="menu-item-title">
-									<input type="checkbox" class="menu-item-checkbox" name="menu-item[<?php echo esc_attr( $i ); ?>][menu-item-object-id]" value="<?php echo esc_attr( $i ); ?>" /> <?php echo esc_html( $value ); ?>
-								</label>
-								<input type="hidden" class="menu-item-type" name="menu-item[<?php echo esc_attr( $i ); ?>][menu-item-type]" value="custom" />
-								<input type="hidden" class="menu-item-title" name="menu-item[<?php echo esc_attr( $i ); ?>][menu-item-title]" value="<?php echo esc_html( $value ); ?>" />
-								<input type="hidden" class="menu-item-url" name="menu-item[<?php echo esc_attr( $i ); ?>][menu-item-url]" value="<?php echo esc_url( wc_get_account_endpoint_url( $key ) ); ?>" />
-								<input type="hidden" class="menu-item-classes" name="menu-item[<?php echo esc_attr( $i ); ?>][menu-item-classes]" />
-							</li>
-							<?php
-							$i--;
-						endforeach;
-						?>
-					</ul>
-				</div>
-				<p class="button-controls">
-					<span class="list-controls">
-						<a href="<?php echo esc_url( admin_url( 'nav-menus.php?page-tab=all&selectall=1#posttype-woocommerce-endpoints' ) ); ?>" class="select-all"><?php esc_html_e( 'Select all', 'woocommerce' ); ?></a>
-					</span>
-					<span class="add-to-menu">
-						<button type="submit" class="button-secondary submit-add-to-menu right" value="<?php esc_attr_e( 'Add to menu', 'woocommerce' ); ?>" name="add-post-type-menu-item" id="submit-posttype-woocommerce-endpoints"><?php esc_html_e( 'Add to menu', 'woocommerce' ); ?></button>
-						<span class="spinner"></span>
-					</span>
-				</p>
+						$i--;
+					endforeach;
+					?>
+				</ul>
 			</div>
-<<<<<<< HEAD
 			<p class="button-controls">
 				<span class="list-controls">
 					<a href="<?php echo esc_url( admin_url( 'nav-menus.php?page-tab=all&selectall=1#posttype-woocommerce-endpoints' ) ); ?>" class="select-all"><?php esc_html_e( 'Select all', 'woocommerce' ); ?></a>
 				</span>
 				<span class="add-to-menu">
-					<input type="submit" class="button-secondary submit-add-to-menu right" value="<?php esc_attr_e( 'Add to menu', 'woocommerce' ); ?>" name="add-post-type-menu-item" id="submit-posttype-woocommerce-endpoints">
-					<span class="spinner"></span>
+					<button type="submit" class="button-secondary submit-add-to-menu right" value="<?php esc_attr_e( 'Add to menu', 'woocommerce' ); ?>" name="add-post-type-menu-item" id="submit-posttype-woocommerce-endpoints"><?php esc_html_e( 'Add to menu', 'woocommerce' ); ?></button>
 				</span>
 			</p>
 		</div>
@@ -478,47 +325,26 @@
 	public function admin_bar_menus( $wp_admin_bar ) {
 		if ( ! is_admin() || ! is_user_logged_in() ) {
 			return;
-=======
-			<?php
->>>>>>> 67144be6
-		}
-
-		/**
-		 * Add the "Visit Store" link in admin bar main menu.
-		 *
-		 * @since 2.4.0
-		 * @param WP_Admin_Bar $wp_admin_bar Admin Bar.
-		 */
-		public function admin_bar_menus( $wp_admin_bar ) {
-			if ( ! is_admin() || ! is_user_logged_in() ) {
-				return;
-			}
-
-<<<<<<< HEAD
+		}
+
+		// Show only when the user is a member of this site, or they're a super admin.
+		if ( ! is_user_member_of_blog() && ! is_super_admin() ) {
+			return;
+		}
+
 		// Don't display when shop page is the same of the page on front.
 		if ( intval( get_option( 'page_on_front' ) ) === wc_get_page_id( 'shop' ) ) {
 			return;
 		}
-=======
-			// Show only when the user is a member of this site, or they're a super admin.
-			if ( ! is_user_member_of_blog() && ! is_super_admin() ) {
-				return;
-			}
-
-			// Don't display when shop page is the same of the page on front.
-			if ( get_option( 'page_on_front' ) == wc_get_page_id( 'shop' ) ) {
-				return;
-			}
->>>>>>> 67144be6
-
-			// Add an option to visit the store.
-			$wp_admin_bar->add_node( array(
-				'parent' => 'site-name',
-				'id'     => 'view-store',
-				'title'  => __( 'Visit Store', 'woocommerce' ),
-				'href'   => wc_get_page_permalink( 'shop' ),
-			) );
-		}
-	}
+
+		// Add an option to visit the store.
+		$wp_admin_bar->add_node( array(
+			'parent' => 'site-name',
+			'id'     => 'view-store',
+			'title'  => __( 'Visit Store', 'woocommerce' ),
+			'href'   => wc_get_page_permalink( 'shop' ),
+		) );
+	}
+}
 
 return new WC_Admin_Menus();