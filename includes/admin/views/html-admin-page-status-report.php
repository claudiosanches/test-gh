<?php
/**
 * Admin View: Page - Status Report
 */

if ( ! defined( 'ABSPATH' ) ) {
	exit;
}

?>
<div class="updated woocommerce-message">
	<p><?php _e( 'Please copy and paste this information in your ticket when contacting support:', 'woocommerce' ); ?> </p>
	<p class="submit"><a href="#" class="button-primary debug-report"><?php _e( 'Get System Report', 'woocommerce' ); ?></a>
	<a class="button-secondary docs" href="http://docs.woothemes.com/document/understanding-the-woocommerce-system-status-report/" target="_blank"><?php _e( 'Understanding the Status Report', 'woocommerce' ); ?></a></p>
	<div id="debug-report">
		<textarea readonly="readonly"></textarea>
		<p class="submit"><button id="copy-for-support" class="button-primary" href="#" data-tip="<?php esc_attr_e( 'Copied!', 'woocommerce' ); ?>"><?php _e( 'Copy for Support', 'woocommerce' ); ?></button></p>
	</div>
</div>
<table class="wc_status_table widefat" cellspacing="0" id="status">
	<thead>
		<tr>
			<th colspan="3" data-export-label="WordPress Environment"><?php _e( 'WordPress Environment', 'woocommerce' ); ?></th>
		</tr>
	</thead>
	<tbody>
		<tr>
			<td data-export-label="Home URL"><?php _e( 'Home URL', 'woocommerce' ); ?>:</td>
			<td class="help"><?php echo wc_help_tip( __( 'The URL of your site\'s homepage.', 'woocommerce' ) ); ?></td>
			<td><?php form_option( 'home' ); ?></td>
		</tr>
		<tr>
			<td data-export-label="Site URL"><?php _e( 'Site URL', 'woocommerce' ); ?>:</td>
			<td class="help"><?php echo wc_help_tip( __( 'The root URL of your site.', 'woocommerce' ) ); ?></td>
			<td><?php form_option( 'siteurl' ); ?></td>
		</tr>
		<tr>
			<td data-export-label="WC Version"><?php _e( 'WC Version', 'woocommerce' ); ?>:</td>
			<td class="help"><?php echo wc_help_tip( __( 'The version of WooCommerce installed on your site.', 'woocommerce' ) ); ?></td>
			<td><?php echo esc_html( WC()->version ); ?></td>
		</tr>
		<tr>
			<td data-export-label="Log Directory Writable"><?php _e( 'Log Directory Writable', 'woocommerce' ); ?>:</td>
			<td class="help"><?php echo wc_help_tip( __( 'Several WooCommerce extensions can write logs which makes debugging problems easier. The directory must be writable for this to happen.', 'woocommerce' ) ); ?></td>
			<td><?php
				if ( @fopen( WC_LOG_DIR . 'test-log.log', 'a' ) ) {
					echo '<mark class="yes">&#10004; <code>' . WC_LOG_DIR . '</code></mark> ';
				} else {
					printf( '<mark class="error">&#10005; ' . __( 'To allow logging, make <code>%s</code> writable or define a custom <code>WC_LOG_DIR</code>.', 'woocommerce' ) . '</mark>', WC_LOG_DIR );
				}
			?></td>
		</tr>
		<tr>
			<td data-export-label="WP Version"><?php _e( 'WP Version', 'woocommerce' ); ?>:</td>
			<td class="help"><?php echo wc_help_tip( __( 'The version of WordPress installed on your site.', 'woocommerce' ) ); ?></td>
			<td><?php bloginfo('version'); ?></td>
		</tr>
		<tr>
			<td data-export-label="WP Multisite"><?php _e( 'WP Multisite', 'woocommerce' ); ?>:</td>
			<td class="help"><?php echo wc_help_tip( __( 'Whether or not you have WordPress Multisite enabled.', 'woocommerce' ) ); ?></td>
			<td><?php if ( is_multisite() ) echo '&#10004;'; else echo '&ndash;'; ?></td>
		</tr>
		<tr>
			<td data-export-label="WP Memory Limit"><?php _e( 'WP Memory Limit', 'woocommerce' ); ?>:</td>
			<td class="help"><?php echo wc_help_tip( __( 'The maximum amount of memory (RAM) that your site can use at one time.', 'woocommerce' ) ); ?></td>
			<td><?php
				$memory = wc_let_to_num( WP_MEMORY_LIMIT );

				if ( $memory < 67108864 ) {
					echo '<mark class="error">' . sprintf( __( '%s - We recommend setting memory to at least 64MB. See: <a href="%s" target="_blank">Increasing memory allocated to PHP</a>', 'woocommerce' ), size_format( $memory ), 'http://codex.wordpress.org/Editing_wp-config.php#Increasing_memory_allocated_to_PHP' ) . '</mark>';
				} else {
					echo '<mark class="yes">' . size_format( $memory ) . '</mark>';
				}
			?></td>
		</tr>
		<tr>
			<td data-export-label="WP Debug Mode"><?php _e( 'WP Debug Mode', 'woocommerce' ); ?>:</td>
			<td class="help"><?php echo wc_help_tip( __( 'Displays whether or not WordPress is in Debug Mode.', 'woocommerce' ) ); ?></td>
			<td><?php if ( defined('WP_DEBUG') && WP_DEBUG ) echo '<mark class="yes">&#10004;</mark>'; else echo '<mark class="no">&ndash;</mark>'; ?></td>
		</tr>
		<tr>
			<td data-export-label="Language"><?php _e( 'Language', 'woocommerce' ); ?>:</td>
			<td class="help"><?php echo wc_help_tip( __( 'The current language used by WordPress. Default = English', 'woocommerce' ) ); ?></td>
			<td><?php echo get_locale() ?></td>
		</tr>
	</tbody>
</table>
<table class="wc_status_table widefat" cellspacing="0">
	<thead>
		<tr>
			<th colspan="3" data-export-label="Server Environment"><?php _e( 'Server Environment', 'woocommerce' ); ?></th>
		</tr>
	</thead>
	<tbody>
		<tr>
			<td data-export-label="Server Info"><?php _e( 'Server Info', 'woocommerce' ); ?>:</td>
			<td class="help"><?php echo wc_help_tip( __( 'Information about the web server that is currently hosting your site.', 'woocommerce' ) ); ?></td>
			<td><?php echo esc_html( $_SERVER['SERVER_SOFTWARE'] ); ?></td>
		</tr>
		<tr>
			<td data-export-label="PHP Version"><?php _e( 'PHP Version', 'woocommerce' ); ?>:</td>
			<td class="help"><?php echo wc_help_tip( __( 'The version of PHP installed on your hosting server.', 'woocommerce' ) ); ?></td>
			<td><?php
				// Check if phpversion function exists
				if ( function_exists( 'phpversion' ) ) {
					$php_version = phpversion();

					if ( version_compare( $php_version, '5.4', '<' ) ) {
						echo '<mark class="error">' . sprintf( __( '%s - We recommend a minimum PHP version of 5.4. See: <a href="%s" target="_blank">How to update your PHP version</a>', 'woocommerce' ), esc_html( $php_version ), 'http://docs.woothemes.com/document/how-to-update-your-php-version/' ) . '</mark>';
					} else {
						echo '<mark class="yes">' . esc_html( $php_version ) . '</mark>';
					}
				} else {
					_e( "Couldn't determine PHP version because phpversion() doesn't exist.", 'woocommerce' );
				}
				?></td>
		</tr>
		<?php if ( function_exists( 'ini_get' ) ) : ?>
			<tr>
				<td data-export-label="PHP Post Max Size"><?php _e( 'PHP Post Max Size', 'woocommerce' ); ?>:</td>
				<td class="help"><?php echo wc_help_tip( __( 'The largest filesize that can be contained in one post.', 'woocommerce' ) ); ?></td>
				<td><?php echo size_format( wc_let_to_num( ini_get('post_max_size') ) ); ?></td>
			</tr>
			<tr>
				<td data-export-label="PHP Time Limit"><?php _e( 'PHP Time Limit', 'woocommerce' ); ?>:</td>
				<td class="help"><?php echo wc_help_tip( __( 'The amount of time (in seconds) that your site will spend on a single operation before timing out (to avoid server lockups)', 'woocommerce' ) ); ?></td>
				<td><?php echo ini_get('max_execution_time'); ?></td>
			</tr>
			<tr>
				<td data-export-label="PHP Max Input Vars"><?php _e( 'PHP Max Input Vars', 'woocommerce' ); ?>:</td>
				<td class="help"><?php echo wc_help_tip( __( 'The maximum number of variables your server can use for a single function to avoid overloads.', 'woocommerce' ) ); ?></td>
				<td><?php echo ini_get('max_input_vars'); ?></td>
			</tr>
			<tr>
				<td data-export-label="SUHOSIN Installed"><?php _e( 'SUHOSIN Installed', 'woocommerce' ); ?>:</td>
				<td class="help"><?php echo wc_help_tip( __( 'Suhosin is an advanced protection system for PHP installations. It was designed to protect your servers on the one hand against a number of well known problems in PHP applications and on the other hand against potential unknown vulnerabilities within these applications or the PHP core itself. If enabled on your server, Suhosin may need to be configured to increase its data submission limits.', 'woocommerce' ) ); ?></td>
				<td><?php echo extension_loaded( 'suhosin' ) ? '&#10004;' : '&ndash;'; ?></td>
			</tr>
		<?php endif; ?>
		<tr>
			<td data-export-label="MySQL Version"><?php _e( 'MySQL Version', 'woocommerce' ); ?>:</td>
			<td class="help"><?php echo wc_help_tip( __( 'The version of MySQL installed on your hosting server.', 'woocommerce' ) ); ?></td>
			<td>
				<?php
				/** @global wpdb $wpdb */
				global $wpdb;
				echo $wpdb->db_version();
				?>
			</td>
		</tr>
		<tr>
			<td data-export-label="Max Upload Size"><?php _e( 'Max Upload Size', 'woocommerce' ); ?>:</td>
			<td class="help"><?php echo wc_help_tip( __( 'The largest filesize that can be uploaded to your WordPress installation.', 'woocommerce' ) ); ?></td>
			<td><?php echo size_format( wp_max_upload_size() ); ?></td>
		</tr>
		<tr>
			<td data-export-label="Default Timezone is UTC"><?php _e( 'Default Timezone is UTC', 'woocommerce' ); ?>:</td>
			<td class="help"><?php echo wc_help_tip( __( 'The default timezone for your server.', 'woocommerce' ) ); ?></td>
			<td><?php
				$default_timezone = date_default_timezone_get();
				if ( 'UTC' !== $default_timezone ) {
					echo '<mark class="error">&#10005; ' . sprintf( __( 'Default timezone is %s - it should be UTC', 'woocommerce' ), $default_timezone ) . '</mark>';
				} else {
					echo '<mark class="yes">&#10004;</mark>';
				} ?>
			</td>
		</tr>
		<?php
			$posting = array();

			// fsockopen/cURL
			$posting['fsockopen_curl']['name'] = 'fsockopen/cURL';
			$posting['fsockopen_curl']['help'] = wc_help_tip( __( 'Payment gateways can use cURL to communicate with remote servers to authorize payments, other plugins may also use it when communicating with remote services.', 'woocommerce' ) );

			if ( function_exists( 'fsockopen' ) || function_exists( 'curl_init' ) ) {
				$posting['fsockopen_curl']['success'] = true;
			} else {
				$posting['fsockopen_curl']['success'] = false;
				$posting['fsockopen_curl']['note']    = __( 'Your server does not have fsockopen or cURL enabled - PayPal IPN and other scripts which communicate with other servers will not work. Contact your hosting provider.', 'woocommerce' ). '</mark>';
			}

			// SOAP
			$posting['soap_client']['name'] = 'SoapClient';
			$posting['soap_client']['help'] = wc_help_tip( __( 'Some webservices like shipping use SOAP to get information from remote servers, for example, live shipping quotes from FedEx require SOAP to be installed.', 'woocommerce' ) );

			if ( class_exists( 'SoapClient' ) ) {
				$posting['soap_client']['success'] = true;
			} else {
				$posting['soap_client']['success'] = false;
				$posting['soap_client']['note']    = sprintf( __( 'Your server does not have the <a href="%s">SOAP Client</a> class enabled - some gateway plugins which use SOAP may not work as expected.', 'woocommerce' ), 'http://php.net/manual/en/class.soapclient.php' ) . '</mark>';
			}

			// DOMDocument
			$posting['dom_document']['name'] = 'DOMDocument';
			$posting['dom_document']['help'] = wc_help_tip( __( 'HTML/Multipart emails use DOMDocument to generate inline CSS in templates.', 'woocommerce' ) );

			if ( class_exists( 'DOMDocument' ) ) {
				$posting['dom_document']['success'] = true;
			} else {
				$posting['dom_document']['success'] = false;
				$posting['dom_document']['note']    = sprintf( __( 'Your server does not have the <a href="%s">DOMDocument</a> class enabled - HTML/Multipart emails, and also some extensions, will not work without DOMDocument.', 'woocommerce' ), 'http://php.net/manual/en/class.domdocument.php' ) . '</mark>';
			}

			// GZIP
			$posting['gzip']['name'] = 'GZip';
			$posting['gzip']['help'] = wc_help_tip( __( 'GZip (gzopen) is used to open the GEOIP database from MaxMind.', 'woocommerce' ) );

			if ( is_callable( 'gzopen' ) ) {
				$posting['gzip']['success'] = true;
			} else {
				$posting['gzip']['success'] = false;
				$posting['gzip']['note']    = sprintf( __( 'Your server does not support the <a href="%s">gzopen</a> function - this is required to use the GeoIP database from MaxMind. The API fallback will be used instead for geolocation.', 'woocommerce' ), 'http://php.net/manual/en/zlib.installation.php' ) . '</mark>';
			}

			// WP Remote Post Check
			$posting['wp_remote_post']['name'] = __( 'Remote Post', 'woocommerce');
			$posting['wp_remote_post']['help'] = wc_help_tip( __( 'PayPal uses this method of communicating when sending back transaction information.', 'woocommerce' ) );

			$response = wp_safe_remote_post( 'https://www.paypal.com/cgi-bin/webscr', array(
				'timeout'    => 60,
				'user-agent' => 'WooCommerce/' . WC()->version,
				'body'       => array(
					'cmd'    => '_notify-validate'
				)
			) );

			if ( ! is_wp_error( $response ) && $response['response']['code'] >= 200 && $response['response']['code'] < 300 ) {
				$posting['wp_remote_post']['success'] = true;
			} else {
				$posting['wp_remote_post']['note']    = __( 'wp_remote_post() failed. PayPal IPN won\'t work with your server. Contact your hosting provider.', 'woocommerce' );
				if ( is_wp_error( $response ) ) {
					$posting['wp_remote_post']['note'] .= ' ' . sprintf( __( 'Error: %s', 'woocommerce' ), wc_clean( $response->get_error_message() ) );
				} else {
					$posting['wp_remote_post']['note'] .= ' ' . sprintf( __( 'Status code: %s', 'woocommerce' ), wc_clean( $response['response']['code'] ) );
				}
				$posting['wp_remote_post']['success'] = false;
			}

			// WP Remote Get Check
			$posting['wp_remote_get']['name'] = __( 'Remote Get', 'woocommerce');
			$posting['wp_remote_get']['help'] = wc_help_tip( __( 'WooCommerce plugins may use this method of communication when checking for plugin updates.', 'woocommerce' ) );

			$response = wp_safe_remote_get( 'http://www.woothemes.com/wc-api/product-key-api?request=ping&network=' . ( is_multisite() ? '1' : '0' ) );

			if ( ! is_wp_error( $response ) && $response['response']['code'] >= 200 && $response['response']['code'] < 300 ) {
				$posting['wp_remote_get']['success'] = true;
			} else {
				$posting['wp_remote_get']['note']    = __( 'wp_remote_get() failed. The WooCommerce plugin updater won\'t work with your server. Contact your hosting provider.', 'woocommerce' );
				if ( is_wp_error( $response ) ) {
					$posting['wp_remote_get']['note'] .= ' ' . sprintf( __( 'Error: %s', 'woocommerce' ), wc_clean( $response->get_error_message() ) );
				} else {
					$posting['wp_remote_get']['note'] .= ' ' . sprintf( __( 'Status code: %s', 'woocommerce' ), wc_clean( $response['response']['code'] ) );
				}
				$posting['wp_remote_get']['success'] = false;
			}

			$posting = apply_filters( 'woocommerce_debug_posting', $posting );

			foreach ( $posting as $post ) {
				$mark = ! empty( $post['success'] ) ? 'yes' : 'error';
				?>
				<tr>
					<td data-export-label="<?php echo esc_html( $post['name'] ); ?>"><?php echo esc_html( $post['name'] ); ?>:</td>
					<td class="help"><?php echo isset( $post['help'] ) ? $post['help'] : ''; ?></td>
					<td>
						<mark class="<?php echo $mark; ?>">
							<?php echo ! empty( $post['success'] ) ? '&#10004' : '&#10005'; ?> <?php echo ! empty( $post['note'] ) ? wp_kses_data( $post['note'] ) : ''; ?>
						</mark>
					</td>
				</tr>
				<?php
			}
		?>
	</tbody>
</table>
<table class="wc_status_table widefat" cellspacing="0">
	<thead>
		<tr>
			<th colspan="3" data-export-label="Database"><?php _e( 'Database', 'woocommerce' ); ?></th>
		</tr>
	</thead>
	<tbody>
		<tr>
			<td data-export-label="WC Database Version"><?php _e( 'WC Database Version', 'woocommerce' ); ?>:</td>
			<td class="help"><?php echo wc_help_tip( __( 'The version of WooCommerce that the database is formatted for. This should be the same as your WooCommerce Version.', 'woocommerce' ) ); ?></td>
			<td><?php echo esc_html( get_option( 'woocommerce_db_version' ) ); ?></td>
		</tr>
		<tr>
			<?php
			$tables = array(
				'woocommerce_sessions',
				'woocommerce_api_keys',
				'woocommerce_attribute_taxonomies',
				'woocommerce_termmeta',
				'woocommerce_downloadable_product_permissions',
				'woocommerce_order_items',
				'woocommerce_order_itemmeta',
				'woocommerce_tax_rates',
				'woocommerce_tax_rate_locations'
			);

			foreach ( $tables as $table ) {
				?>
				<tr>
					<td><?php echo esc_html( $table ); ?></td>
					<td class="help">&nbsp;</td>
					<td><?php echo $wpdb->get_var( $wpdb->prepare( "SHOW TABLES LIKE %s;", $wpdb->prefix . $table ) ) !== $wpdb->prefix . $table ? '<mark class="error">' . __( 'Table does not exist', 'woocommerce' ) . '</mark>' : '&#10004'; ?></td>
				</tr>
				<?php
			}
			?>
		</tr>
	</tbody>
</table>
<table class="wc_status_table widefat" cellspacing="0">
	<thead>
		<tr>
			<th colspan="3" data-export-label="Active Plugins (<?php echo count( (array) get_option( 'active_plugins' ) ); ?>)"><?php _e( 'Active Plugins', 'woocommerce' ); ?> (<?php echo count( (array) get_option( 'active_plugins' ) ); ?>)</th>
		</tr>
	</thead>
	<tbody>
		<?php
		$active_plugins = (array) get_option( 'active_plugins', array() );

		if ( is_multisite() ) {
			$network_activated_plugins = array_keys( get_site_option( 'active_sitewide_plugins', array() ) );
			$active_plugins            = array_merge( $active_plugins, $network_activated_plugins );
		}

		foreach ( $active_plugins as $plugin ) {

			$plugin_data    = @get_plugin_data( WP_PLUGIN_DIR . '/' . $plugin );
			$dirname        = dirname( $plugin );
			$version_string = '';
			$network_string = '';

			if ( ! empty( $plugin_data['Name'] ) ) {

				// link the plugin name to the plugin url if available
				$plugin_name = esc_html( $plugin_data['Name'] );

				if ( ! empty( $plugin_data['PluginURI'] ) ) {
					$plugin_name = '<a href="' . esc_url( $plugin_data['PluginURI'] ) . '" title="' . esc_attr__( 'Visit plugin homepage' , 'woocommerce' ) . '" target="_blank">' . $plugin_name . '</a>';
				}

				if ( strstr( $dirname, 'woocommerce-' ) && strstr( $plugin_data['PluginURI'], 'woothemes.com' ) ) {

					if ( false === ( $version_data = get_transient( md5( $plugin ) . '_version_data' ) ) ) {
						$changelog = wp_safe_remote_get( 'http://dzv365zjfbd8v.cloudfront.net/changelogs/' . $dirname . '/changelog.txt' );
						$cl_lines  = explode( "\n", wp_remote_retrieve_body( $changelog ) );
						if ( ! empty( $cl_lines ) ) {
							foreach ( $cl_lines as $line_num => $cl_line ) {
								if ( preg_match( '/^[0-9]/', $cl_line ) ) {

									$date         = str_replace( '.' , '-' , trim( substr( $cl_line , 0 , strpos( $cl_line , '-' ) ) ) );
									$version      = preg_replace( '~[^0-9,.]~' , '' ,stristr( $cl_line , "version" ) );
									$update       = trim( str_replace( "*" , "" , $cl_lines[ $line_num + 1 ] ) );
									$version_data = array( 'date' => $date , 'version' => $version , 'update' => $update , 'changelog' => $changelog );
									set_transient( md5( $plugin ) . '_version_data', $version_data, DAY_IN_SECONDS );
									break;
								}
							}
						}
					}

					if ( ! empty( $version_data['version'] ) && version_compare( $version_data['version'], $plugin_data['Version'], '>' ) ) {
						$version_string = ' &ndash; <strong style="color:red;">' . esc_html( sprintf( _x( '%s is available', 'Version info', 'woocommerce' ), $version_data['version'] ) ) . '</strong>';
					}

					if ( $plugin_data['Network'] != false ) {
						$network_string = ' &ndash; <strong style="color:black;">' . __( 'Network enabled', 'woocommerce' ) . '</strong>';
					}
				}

				?>
				<tr>
					<td><?php echo $plugin_name; ?></td>
					<td class="help">&nbsp;</td>
					<td><?php echo sprintf( _x( 'by %s', 'by author', 'woocommerce' ), $plugin_data['Author'] ) . ' &ndash; ' . esc_html( $plugin_data['Version'] ) . $version_string . $network_string; ?></td>
				</tr>
				<?php
			}
		}
		?>
	</tbody>
</table>
<table class="wc_status_table widefat" cellspacing="0">
	<thead>
		<tr>
			<th colspan="3" data-export-label="Settings"><?php _e( 'Settings', 'woocommerce' ); ?></th>
		</tr>
	</thead>
	<tbody>
		<tr>
			<td data-export-label="Force SSL"><?php _e( 'Force SSL', 'woocommerce' ); ?>:</td>
			<td class="help"><?php echo wc_help_tip( __( 'Does your site force a SSL Certificate for transactions?', 'woocommerce' ) ); ?></td>
			<td><?php echo 'yes' === get_option( 'woocommerce_force_ssl_checkout' ) ? '<mark class="yes">&#10004;</mark>' : '<mark class="no">&ndash;</mark>'; ?></td>
		</tr>
		<tr>
			<td data-export-label="Currency"><?php _e( 'Currency', 'woocommerce' ) ?></td>
			<td class="help"><?php echo wc_help_tip( __( 'What currency prices are listed at in the catalog and which currency gateways will take payments in.', 'woocommerce' ) ); ?></td>
			<td><?php echo get_woocommerce_currency(); ?> (<?php echo get_woocommerce_currency_symbol() ?>)</td>
		</tr>
		<tr>
			<td data-export-label="Currency Position"><?php _e( 'Currency Position', 'woocommerce' ) ?></td>
			<td class="help"><?php echo wc_help_tip( __( 'The position of the currency symbol.', 'woocommerce' ) ); ?></td>
			<td><?php echo get_option( 'woocommerce_currency_pos' ); ?></td>
		</tr>
		<tr>
			<td data-export-label="Thousand Separator"><?php _e( 'Thousand Separator', 'woocommerce' ) ?></td>
			<td class="help"><?php echo wc_help_tip( __( 'The thousand separator of displayed prices.', 'woocommerce' ) ); ?></td>
			<td><?php echo wc_get_price_thousand_separator(); ?></td>
		</tr>
		<tr>
			<td data-export-label="Decimal Separator"><?php _e( 'Decimal Separator', 'woocommerce' ) ?></td>
			<td class="help"><?php echo wc_help_tip( __( 'The decimal separator of displayed prices.', 'woocommerce' ) ); ?></td>
			<td><?php echo wc_get_price_decimal_separator(); ?></td>
		</tr>
		<tr>
			<td data-export-label="Number of Decimals"><?php _e( 'Number of Decimals', 'woocommerce' ) ?></td>
			<td class="help"><?php echo wc_help_tip( __( 'The number of decimal points shown in displayed prices.', 'woocommerce' ) ); ?></td>
			<td><?php echo wc_get_price_decimals(); ?></td>
		</tr>
	</tbody>
</table>
<table class="wc_status_table widefat" cellspacing="0">
	<thead>
		<tr>
			<th colspan="3" data-export-label="API"><?php _e( 'API', 'woocommerce' ); ?></th>
		</tr>
	</thead>
	<tbody>
		<tr>
			<td data-export-label="API Enabled"><?php _e( 'API Enabled', 'woocommerce' ); ?>:</td>
			<td class="help"><?php echo wc_help_tip( __( 'Does your site have REST API enabled?', 'woocommerce' ) ); ?></td>
			<td><?php echo 'yes' === get_option( 'woocommerce_api_enabled' ) ? '<mark class="yes">&#10004;</mark>' : '<mark class="no">&ndash;</mark>'; ?></td>
		</tr>
		<tr>
			<td data-export-label="API Version"><?php _e( 'API Version', 'woocommerce' ); ?>:</td>
			<td class="help"><?php echo wc_help_tip( __( 'What version of the REST API does your site use?', 'woocommerce' ) ); ?></td>
			<td><?php echo esc_html( WC_API::VERSION ); ?></td>
		</tr>
	</tbody>
</table>
<table class="wc_status_table widefat" cellspacing="0">
	<thead>
		<tr>
			<th colspan="3" data-export-label="WC Pages"><?php _e( 'WC Pages', 'woocommerce' ); ?></th>
		</tr>
	</thead>
	<tbody>
		<?php
			$check_pages = array(
				_x( 'Shop Base', 'Page setting', 'woocommerce' ) => array(
						'option'    => 'woocommerce_shop_page_id',
						'shortcode' => '',
						'help'      => __( 'The URL of your WooCommerce shop\'s homepage (along with the Page ID).', 'woocommerce' ),
					),
				_x( 'Cart', 'Page setting', 'woocommerce' ) => array(
						'option'    => 'woocommerce_cart_page_id',
						'shortcode' => '[' . apply_filters( 'woocommerce_cart_shortcode_tag', 'woocommerce_cart' ) . ']',
						'help'      => __( 'The URL of your WooCommerce shop\'s cart (along with the page ID).', 'woocommerce' ),
					),
				_x( 'Checkout', 'Page setting', 'woocommerce' ) => array(
						'option'    => 'woocommerce_checkout_page_id',
						'shortcode' => '[' . apply_filters( 'woocommerce_checkout_shortcode_tag', 'woocommerce_checkout' ) . ']',
						'help'      => __( 'The URL of your WooCommerce shop\'s checkout (along with the page ID).', 'woocommerce' ),
					),
				_x( 'My Account', 'Page setting', 'woocommerce' ) => array(
						'option'    => 'woocommerce_myaccount_page_id',
						'shortcode' => '[' . apply_filters( 'woocommerce_my_account_shortcode_tag', 'woocommerce_my_account' ) . ']',
						'help'      => __( 'The URL of your WooCommerce shop\'s “My Account” Page (along with the page ID).', 'woocommerce' ),
					)
			);

			$alt = 1;

			foreach ( $check_pages as $page_name => $values ) {
				$error   = false;
				$page_id = get_option( $values['option'] );

				if ( $page_id ) {
					$page_name = '<a href="' . get_edit_post_link( $page_id ) . '" title="' . sprintf( _x( 'Edit %s page', 'WC Pages links in the System Status', 'woocommerce' ), esc_html( $page_name ) ) . '">' . esc_html( $page_name ) . '</a>';
				} else {
					$page_name = esc_html( $page_name );
				}

				echo '<tr><td data-export-label="' . esc_attr( $page_name ) . '">' . $page_name . ':</td>';
				echo '<td class="help">' . wc_help_tip( $values['help']  ) . '</td><td>';

				// Page ID check
				if ( ! $page_id ) {
					echo '<mark class="error">' . __( 'Page not set', 'woocommerce' ) . '</mark>';
					$error = true;
				} else {

					// Shortcode check
					if ( $values['shortcode'] ) {
						$page = get_post( $page_id );

						if ( empty( $page ) ) {

							echo '<mark class="error">' . sprintf( __( 'Page does not exist', 'woocommerce' ) ) . '</mark>';
							$error = true;

						} else if ( ! strstr( $page->post_content, $values['shortcode'] ) ) {

							echo '<mark class="error">' . sprintf( __( 'Page does not contain the shortcode: %s', 'woocommerce' ), $values['shortcode'] ) . '</mark>';
							$error = true;

						}
					}

				}

				if ( ! $error ) echo '<mark class="yes">#' . absint( $page_id ) . ' - ' . str_replace( home_url(), '', get_permalink( $page_id ) ) . '</mark>';

				echo '</td></tr>';
			}
		?>
	</tbody>
</table>
<table class="wc_status_table widefat" cellspacing="0">
	<thead>
		<tr>
			<th colspan="3" data-export-label="Taxonomies"><?php _e( 'Taxonomies', 'woocommerce' ); ?><?php echo wc_help_tip( __( 'A list of taxonomy terms that can be used in regard to order/product statuses.', 'woocommerce' ) ); ?></th>
		</tr>
	</thead>
	<tbody>
		<tr>
			<td data-export-label="Product Types"><?php _e( 'Product Types', 'woocommerce' ); ?>:</td>
			<td class="help">&nbsp;</td>
			<td><?php
				$display_terms = array();
				$terms = get_terms( 'product_type', array( 'hide_empty' => 0 ) );
				foreach ( $terms as $term ) {
					$display_terms[] = strtolower( $term->name ) . ' (' . $term->slug . ')';
				}
				echo implode( ', ', array_map( 'esc_html', $display_terms ) );
			?></td>
		</tr>
	</tbody>
</table>
<table class="wc_status_table widefat" cellspacing="0">
	<thead>
		<tr>
			<th colspan="3" data-export-label="Theme"><?php _e( 'Theme', 'woocommerce' ); ?></th>
		</tr>
	</thead>
		<?php
		include_once( ABSPATH . 'wp-admin/includes/theme-install.php' );

		$active_theme         = wp_get_theme();
		$theme_version        = $active_theme->Version;
<<<<<<< HEAD
		$update_theme_version = WC_Admin_Status::get_latest_theme_version( $active_theme );
=======
		$update_theme_version = $active_theme->Version;
		$api                  = themes_api( 'theme_information', array( 'slug' => get_stylesheet(), 'fields' => array( 'sections' => false, 'tags' => false ) ) );

		// Check .org
		if ( $api && ! is_wp_error( $api ) ) {
			$update_theme_version = $api->version;

		// Check WooThemes Theme Version
		} elseif ( strstr( $active_theme->{'Author URI'}, 'woothemes' ) ) {
			$theme_dir = substr( strtolower( str_replace( ' ','', $active_theme->Name ) ), 0, 45 );

			if ( false === ( $theme_version_data = get_transient( $theme_dir . '_version_data' ) ) ) {
				$theme_changelog = wp_safe_remote_get( 'http://dzv365zjfbd8v.cloudfront.net/changelogs/' . $theme_dir . '/changelog.txt' );
				$cl_lines  = explode( "\n", wp_remote_retrieve_body( $theme_changelog ) );
				if ( ! empty( $cl_lines ) ) {
					foreach ( $cl_lines as $line_num => $cl_line ) {
						if ( preg_match( '/^[0-9]/', $cl_line ) ) {
							$theme_date         = str_replace( '.' , '-' , trim( substr( $cl_line , 0 , strpos( $cl_line , '-' ) ) ) );
							$theme_version      = preg_replace( '~[^0-9,.]~' , '' ,stristr( $cl_line , "version" ) );
							$theme_update       = trim( str_replace( "*" , "" , $cl_lines[ $line_num + 1 ] ) );
							$theme_version_data = array( 'date' => $theme_date , 'version' => $theme_version , 'update' => $theme_update , 'changelog' => $theme_changelog );
							set_transient( $theme_dir . '_version_data', $theme_version_data , DAY_IN_SECONDS );
							break;
						}
					}
				}
			}

			if ( ! empty( $theme_version_data['version'] ) ) {
				$update_theme_version = $theme_version_data['version'];
			}
		}
>>>>>>> 494dd9da
		?>
	<tbody>
		<tr>
			<td data-export-label="Name"><?php _e( 'Name', 'woocommerce' ); ?>:</td>
			<td class="help"><?php echo wc_help_tip( __( 'The name of the current active theme.', 'woocommerce' ) ); ?></td>
			<td><?php echo esc_html( $active_theme->Name ); ?></td>
		</tr>
		<tr>
			<td data-export-label="Version"><?php _e( 'Version', 'woocommerce' ); ?>:</td>
			<td class="help"><?php echo wc_help_tip( __( 'The installed version of the current active theme.', 'woocommerce' ) ); ?></td>
			<td><?php
				echo esc_html( $theme_version );

				if ( version_compare( $theme_version, $update_theme_version, '<' ) ) {
					echo ' &ndash; <strong style="color:red;">' . sprintf( __( '%s is available', 'woocommerce' ), esc_html( $update_theme_version ) ) . '</strong>';
				}
			?></td>
		</tr>
		<tr>
			<td data-export-label="Author URL"><?php _e( 'Author URL', 'woocommerce' ); ?>:</td>
			<td class="help"><?php echo wc_help_tip( __( 'The theme developers URL.', 'woocommerce' ) ); ?></td>
			<td><?php echo $active_theme->{'Author URI'}; ?></td>
		</tr>
		<tr>
			<td data-export-label="Child Theme"><?php _e( 'Child Theme', 'woocommerce' ); ?>:</td>
			<td class="help"><?php echo wc_help_tip( __( 'Displays whether or not the current theme is a child theme.', 'woocommerce' ) ); ?></td>
			<td><?php
				echo is_child_theme() ? '<mark class="yes">&#10004;</mark>' : '&#10005; &ndash; ' . sprintf( __( 'If you\'re modifying WooCommerce on a parent theme you didn\'t build personally, then we recommend using a child theme. See: <a href="%s" target="_blank">How to create a child theme</a>', 'woocommerce' ), 'http://codex.wordpress.org/Child_Themes' );
			?></td>
		</tr>
		<?php
		if( is_child_theme() ) :
			$parent_theme         = wp_get_theme( $active_theme->Template );
			$update_theme_version = WC_Admin_Status::get_latest_theme_version( $parent_theme );
		?>
		<tr>
			<td data-export-label="Parent Theme Name"><?php _e( 'Parent Theme Name', 'woocommerce' ); ?>:</td>
			<td class="help"><?php echo wc_help_tip( __( 'The name of the parent theme.', 'woocommerce' ) ); ?></td>
			<td><?php echo esc_html( $parent_theme->Name ); ?></td>
		</tr>
		<tr>
			<td data-export-label="Parent Theme Version"><?php _e( 'Parent Theme Version', 'woocommerce' ); ?>:</td>
			<td class="help"><?php echo wc_help_tip( __( 'The installed version of the parent theme.', 'woocommerce' ) ); ?></td>
			<td><?php
				echo esc_html( $parent_theme->Version );

				if ( version_compare( $parent_theme->Version, $update_theme_version, '<' ) ) {
					echo ' &ndash; <strong style="color:red;">' . sprintf( __( '%s is available', 'woocommerce' ), esc_html( $update_theme_version ) ) . '</strong>';
				}
			?></td>
		</tr>
		<tr>
			<td data-export-label="Parent Theme Author URL"><?php _e( 'Parent Theme Author URL', 'woocommerce' ); ?>:</td>
			<td class="help"><?php echo wc_help_tip( __( 'The parent theme developers URL.', 'woocommerce' ) ); ?></td>
			<td><?php echo $parent_theme->{'Author URI'}; ?></td>
		</tr>
		<?php endif ?>
		<tr>
			<td data-export-label="WooCommerce Support"><?php _e( 'WooCommerce Support', 'woocommerce' ); ?>:</td>
			<td class="help"><?php echo wc_help_tip( __( 'Displays whether or not the current active theme declares WooCommerce support.', 'woocommerce' ) ); ?></td>
			<td><?php
				if ( ! current_theme_supports( 'woocommerce' ) && ! in_array( $active_theme->template, wc_get_core_supported_themes() ) ) {
					echo '<mark class="error">' . __( 'Not Declared', 'woocommerce' ) . '</mark>';
				} else {
					echo '<mark class="yes">&#10004;</mark>';
				}
			?></td>
		</tr>
	</tbody>
</table>
<table class="wc_status_table widefat" cellspacing="0">
	<thead>
		<tr>
			<th colspan="3" data-export-label="Templates"><?php _e( 'Templates', 'woocommerce' ); ?><?php echo wc_help_tip( __( 'This section shows any files that are overriding the default WooCommerce template pages.', 'woocommerce' ) ); ?></th>
		</tr>
	</thead>
	<tbody>
		<?php

			$template_paths     = apply_filters( 'woocommerce_template_overrides_scan_paths', array( 'WooCommerce' => WC()->plugin_path() . '/templates/' ) );
			$scanned_files      = array();
			$found_files        = array();
			$outdated_templates = false;

			foreach ( $template_paths as $plugin_name => $template_path ) {

				$scanned_files = WC_Admin_Status::scan_template_files( $template_path );

				foreach ( $scanned_files as $file ) {
					if ( file_exists( get_stylesheet_directory() . '/' . $file ) ) {
						$theme_file = get_stylesheet_directory() . '/' . $file;
					} elseif ( file_exists( get_stylesheet_directory() . '/woocommerce/' . $file ) ) {
						$theme_file = get_stylesheet_directory() . '/woocommerce/' . $file;
					} elseif ( file_exists( get_template_directory() . '/' . $file ) ) {
						$theme_file = get_template_directory() . '/' . $file;
					} elseif( file_exists( get_template_directory() . '/woocommerce/' . $file ) ) {
						$theme_file = get_template_directory() . '/woocommerce/' . $file;
					} else {
						$theme_file = false;
					}

					if ( ! empty( $theme_file ) ) {
						$core_version  = WC_Admin_Status::get_file_version( $template_path . $file );
						$theme_version = WC_Admin_Status::get_file_version( $theme_file );

						if ( $core_version && ( empty( $theme_version ) || version_compare( $theme_version, $core_version, '<' ) ) ) {
							if ( ! $outdated_templates ) {
								$outdated_templates = true;
							}
							$found_files[ $plugin_name ][] = sprintf( __( '<code>%s</code> version <strong style="color:red">%s</strong> is out of date. The core version is %s', 'woocommerce' ), str_replace( WP_CONTENT_DIR . '/themes/', '', $theme_file ), $theme_version ? $theme_version : '-', $core_version );
						} else {
							$found_files[ $plugin_name ][] = sprintf( '<code>%s</code>', str_replace( WP_CONTENT_DIR . '/themes/', '', $theme_file ) );
						}
					}
				}
			}

			if ( $found_files ) {
				foreach ( $found_files as $plugin_name => $found_plugin_files ) {
					?>
					<tr>
						<td data-export-label="Overrides"><?php _e( 'Overrides', 'woocommerce' ); ?> (<?php echo $plugin_name; ?>):</td>
						<td class="help">&nbsp;</td>
						<td><?php echo implode( ', <br/>', $found_plugin_files ); ?></td>
					</tr>
					<?php
				}
			} else {
				?>
				<tr>
					<td data-export-label="Overrides"><?php _e( 'Overrides', 'woocommerce' ); ?>:</td>
					<td class="help">&nbsp;</td>
					<td>&ndash;</td>
				</tr>
				<?php
			}

			if ( true === $outdated_templates ) {
				?>
				<tr>
					<td>&nbsp;</td>
					<td class="help">&nbsp;</td>
					<td><a href="http://docs.woothemes.com/document/fix-outdated-templates-woocommerce/" target="_blank"><?php _e( 'Learn how to update outdated templates', 'woocommerce' ) ?></a></td>
				</tr>
				<?php
			}
		?>
	</tbody>
</table>

<?php do_action( 'woocommerce_system_status_report' ); ?>

<script type="text/javascript">

	jQuery( 'a.help_tip, a.woocommerce-help-tip' ).click( function() {
		return false;
	});

	jQuery( 'a.debug-report' ).click( function() {

		var report = '';

		jQuery( '.wc_status_table thead, .wc_status_table tbody' ).each( function() {

			if ( jQuery( this ).is('thead') ) {

				var label = jQuery( this ).find( 'th:eq(0)' ).data( 'export-label' ) || jQuery( this ).text();
				report = report + '\n### ' + jQuery.trim( label ) + ' ###\n\n';

			} else {

				jQuery( 'tr', jQuery( this ) ).each( function() {

					var label       = jQuery( this ).find( 'td:eq(0)' ).data( 'export-label' ) || jQuery( this ).find( 'td:eq(0)' ).text();
					var the_name    = jQuery.trim( label ).replace( /(<([^>]+)>)/ig, '' ); // Remove HTML
					var image       = jQuery( this ).find( 'td:eq(2)' ).find( 'img' ); // Get WP 4.2 emojis
					var prefix      = ( undefined === image.attr( 'alt' ) ) ? '' : image.attr( 'alt' ) + ' '; // Remove WP 4.2 emojis
					var the_value   = jQuery.trim( prefix + jQuery( this ).find( 'td:eq(2)' ).text() );
					var value_array = the_value.split( ', ' );

					if ( value_array.length > 1 ) {

						// If value have a list of plugins ','
						// Split to add new line
						var temp_line ='';
						jQuery.each( value_array, function( key, line ) {
							temp_line = temp_line + line + '\n';
						});

						the_value = temp_line;
					}

					report = report + '' + the_name + ': ' + the_value + '\n';
				});

			}
		});

		try {
			jQuery( '#debug-report' ).slideDown();
			jQuery( '#debug-report' ).find( 'textarea' ).val( report ).focus().select();
			jQuery( this ).fadeOut();
			return false;
		} catch ( e ) {
			/*jshint devel: true */
			console.log( e );
		}

		return false;
	});

	jQuery( document ).ready( function( $ ) {
		$( '#copy-for-support' ).tipTip({
			'attribute':  'data-tip',
			'activation': 'click',
			'fadeIn':     50,
			'fadeOut':    50,
			'delay':      0
		});

		$( document.body ).on( 'copy', '#copy-for-support', function( e ) {
			e.clipboardData.clearData();
			e.clipboardData.setData( 'text/plain', $( '#debug-report' ).find( 'textarea' ).val() );
			e.preventDefault();
		});

	});

</script><|MERGE_RESOLUTION|>--- conflicted
+++ resolved
@@ -552,42 +552,7 @@
 
 		$active_theme         = wp_get_theme();
 		$theme_version        = $active_theme->Version;
-<<<<<<< HEAD
 		$update_theme_version = WC_Admin_Status::get_latest_theme_version( $active_theme );
-=======
-		$update_theme_version = $active_theme->Version;
-		$api                  = themes_api( 'theme_information', array( 'slug' => get_stylesheet(), 'fields' => array( 'sections' => false, 'tags' => false ) ) );
-
-		// Check .org
-		if ( $api && ! is_wp_error( $api ) ) {
-			$update_theme_version = $api->version;
-
-		// Check WooThemes Theme Version
-		} elseif ( strstr( $active_theme->{'Author URI'}, 'woothemes' ) ) {
-			$theme_dir = substr( strtolower( str_replace( ' ','', $active_theme->Name ) ), 0, 45 );
-
-			if ( false === ( $theme_version_data = get_transient( $theme_dir . '_version_data' ) ) ) {
-				$theme_changelog = wp_safe_remote_get( 'http://dzv365zjfbd8v.cloudfront.net/changelogs/' . $theme_dir . '/changelog.txt' );
-				$cl_lines  = explode( "\n", wp_remote_retrieve_body( $theme_changelog ) );
-				if ( ! empty( $cl_lines ) ) {
-					foreach ( $cl_lines as $line_num => $cl_line ) {
-						if ( preg_match( '/^[0-9]/', $cl_line ) ) {
-							$theme_date         = str_replace( '.' , '-' , trim( substr( $cl_line , 0 , strpos( $cl_line , '-' ) ) ) );
-							$theme_version      = preg_replace( '~[^0-9,.]~' , '' ,stristr( $cl_line , "version" ) );
-							$theme_update       = trim( str_replace( "*" , "" , $cl_lines[ $line_num + 1 ] ) );
-							$theme_version_data = array( 'date' => $theme_date , 'version' => $theme_version , 'update' => $theme_update , 'changelog' => $theme_changelog );
-							set_transient( $theme_dir . '_version_data', $theme_version_data , DAY_IN_SECONDS );
-							break;
-						}
-					}
-				}
-			}
-
-			if ( ! empty( $theme_version_data['version'] ) ) {
-				$update_theme_version = $theme_version_data['version'];
-			}
-		}
->>>>>>> 494dd9da
 		?>
 	<tbody>
 		<tr>
