--- conflicted
+++ resolved
@@ -13,11 +13,7 @@
 $thumbnail    = $product ? apply_filters( 'woocommerce_admin_order_item_thumbnail', $product->get_image( 'thumbnail', array( 'title' => '' ), false ), $item_id, $item ) : '';
 $row_class    = apply_filters( 'woocommerce_admin_html_order_item_class', ! empty( $class ) ? $class : '', $item, $order );
 ?>
-<<<<<<< HEAD
 <tr class="item <?php echo esc_attr( $row_class ); ?>" data-order_item_id="<?php echo esc_attr( $item_id ); ?>">
-=======
-<tr class="item <?php echo esc_attr( apply_filters( 'woocommerce_admin_html_order_item_class', ( ! empty( $class ) ? $class : '' ), $item, $order ) ); ?>" data-order_item_id="<?php echo esc_attr( $item_id ); ?>">
->>>>>>> 39e27196
 	<td class="thumb">
 		<?php echo '<div class="wc-order-item-thumbnail">' . wp_kses_post( $thumbnail ) . '</div>'; ?>
 	</td>
