--- conflicted
+++ resolved
@@ -371,16 +371,16 @@
 	 * @return array of country codes.
 	 */
 	public function get_vat_countries() {
-		$eu_countries = $this->get_european_union_countries();
-
-		$countries = array(
+		$eu_countries  = $this->get_european_union_countries();
+		$vat_countries = $this->countries_using_vat();
+		$countries     = array(
 			'GB',
 			'IM',
 			'MC',
 			'NO',
 		);
 
-		return apply_filters( 'woocommerce_vat_countries', array_merge( $eu_countries, $countries ) );
+		return apply_filters( 'woocommerce_vat_countries', array_merge( $eu_countries, $vat_countries, $countries ) );
 	}
 
 	/**
@@ -428,11 +428,7 @@
 	 * @return string
 	 */
 	public function tax_or_vat() {
-<<<<<<< HEAD
 		$return = in_array( $this->get_base_country(), $this->get_vat_countries(), true ) ? __( 'VAT', 'woocommerce' ) : __( 'Tax', 'woocommerce' );
-=======
-		$return = in_array( $this->get_base_country(), array_merge( $this->get_european_union_countries( 'eu_vat' ), array( 'NO' ), $this->countries_using_vat() ), true ) ? __( 'VAT', 'woocommerce' ) : __( 'Tax', 'woocommerce' );
->>>>>>> 99d957dd
 
 		return apply_filters( 'woocommerce_countries_tax_or_vat', $return );
 	}
@@ -443,11 +439,7 @@
 	 * @return string
 	 */
 	public function inc_tax_or_vat() {
-<<<<<<< HEAD
 		$return = in_array( $this->get_base_country(), $this->get_vat_countries(), true ) ? __( '(incl. VAT)', 'woocommerce' ) : __( '(incl. tax)', 'woocommerce' );
-=======
-		$return = in_array( $this->get_base_country(), array_merge( $this->get_european_union_countries( 'eu_vat' ), array( 'NO' ), $this->countries_using_vat() ), true ) ? __( '(incl. VAT)', 'woocommerce' ) : __( '(incl. tax)', 'woocommerce' );
->>>>>>> 99d957dd
 
 		return apply_filters( 'woocommerce_countries_inc_tax_or_vat', $return );
 	}
@@ -458,11 +450,7 @@
 	 * @return string
 	 */
 	public function ex_tax_or_vat() {
-<<<<<<< HEAD
 		$return = in_array( $this->get_base_country(), $this->get_vat_countries(), true ) ? __( '(ex. VAT)', 'woocommerce' ) : __( '(ex. tax)', 'woocommerce' );
-=======
-		$return = in_array( $this->get_base_country(), array_merge( $this->get_european_union_countries( 'eu_vat' ), array( 'NO' ), $this->countries_using_vat() ), true ) ? __( '(ex. VAT)', 'woocommerce' ) : __( '(ex. tax)', 'woocommerce' );
->>>>>>> 99d957dd
 
 		return apply_filters( 'woocommerce_countries_ex_tax_or_vat', $return );
 	}
