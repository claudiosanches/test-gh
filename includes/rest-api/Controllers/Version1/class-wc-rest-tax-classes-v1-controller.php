--- conflicted
+++ resolved
@@ -4,13 +4,9 @@
  *
  * Handles requests to the /taxes/classes endpoint.
  *
-<<<<<<< HEAD
- * @package Automattic/WooCommerce/RestApi
-=======
  * @author   WooThemes
  * @category API
  * @package WooCommerce\RestApi
->>>>>>> 67a54b3a
  * @since    3.0.0
  */
 
