<?php
/**
 * REST API Orders controller
 *
 * Handles requests to the /orders endpoint.
 *
 * @package WooCommerce\RestApi
 * @since    2.6.0
 */

defined( 'ABSPATH' ) || exit;

/**
 * REST API Orders controller class.
 *
 * @package WooCommerce\RestApi
 * @extends WC_REST_CRUD_Controller
 */
class WC_REST_Orders_V2_Controller extends WC_REST_CRUD_Controller {

	/**
	 * Endpoint namespace.
	 *
	 * @var string
	 */
	protected $namespace = 'wc/v2';

	/**
	 * Route base.
	 *
	 * @var string
	 */
	protected $rest_base = 'orders';

	/**
	 * Post type.
	 *
	 * @var string
	 */
	protected $post_type = 'shop_order';

	/**
	 * If object is hierarchical.
	 *
	 * @var bool
	 */
	protected $hierarchical = true;

	/**
	 * Stores the request.
	 *
	 * @var array
	 */
	protected $request = array();

	/**
	 * Register the routes for orders.
	 */
	public function register_routes() {
		register_rest_route(
			$this->namespace,
			'/' . $this->rest_base,
			array(
				array(
					'methods'             => WP_REST_Server::READABLE,
					'callback'            => array( $this, 'get_items' ),
					'permission_callback' => array( $this, 'get_items_permissions_check' ),
					'args'                => $this->get_collection_params(),
				),
				array(
					'methods'             => WP_REST_Server::CREATABLE,
					'callback'            => array( $this, 'create_item' ),
					'permission_callback' => array( $this, 'create_item_permissions_check' ),
					'args'                => $this->get_endpoint_args_for_item_schema( WP_REST_Server::CREATABLE ),
				),
				'schema' => array( $this, 'get_public_item_schema' ),
			)
		);

		register_rest_route(
			$this->namespace,
			'/' . $this->rest_base . '/(?P<id>[\d]+)',
			array(
				'args'   => array(
					'id' => array(
						'description' => __( 'Unique identifier for the resource.', 'woocommerce' ),
						'type'        => 'integer',
					),
				),
				array(
					'methods'             => WP_REST_Server::READABLE,
					'callback'            => array( $this, 'get_item' ),
					'permission_callback' => array( $this, 'get_item_permissions_check' ),
					'args'                => array(
						'context' => $this->get_context_param( array( 'default' => 'view' ) ),
					),
				),
				array(
					'methods'             => WP_REST_Server::EDITABLE,
					'callback'            => array( $this, 'update_item' ),
					'permission_callback' => array( $this, 'update_item_permissions_check' ),
					'args'                => $this->get_endpoint_args_for_item_schema( WP_REST_Server::EDITABLE ),
				),
				array(
					'methods'             => WP_REST_Server::DELETABLE,
					'callback'            => array( $this, 'delete_item' ),
					'permission_callback' => array( $this, 'delete_item_permissions_check' ),
					'args'                => array(
						'force' => array(
							'default'     => false,
							'type'        => 'boolean',
							'description' => __( 'Whether to bypass trash and force deletion.', 'woocommerce' ),
						),
					),
				),
				'schema' => array( $this, 'get_public_item_schema' ),
			)
		);

		register_rest_route(
			$this->namespace,
			'/' . $this->rest_base . '/batch',
			array(
				array(
					'methods'             => WP_REST_Server::EDITABLE,
					'callback'            => array( $this, 'batch_items' ),
					'permission_callback' => array( $this, 'batch_items_permissions_check' ),
					'args'                => $this->get_endpoint_args_for_item_schema( WP_REST_Server::EDITABLE ),
				),
				'schema' => array( $this, 'get_public_batch_schema' ),
			)
		);
	}

	/**
	 * Get object. Return false if object is not of required type.
	 *
	 * @since  3.0.0
	 * @param  int $id Object ID.
	 * @return WC_Data|bool
	 */
	protected function get_object( $id ) {
		$order = wc_get_order( $id );
		// In case id is a refund's id (or it's not an order at all), don't expose it via /orders/ path.
		if ( ! $order || 'shop_order_refund' === $order->get_type() ) {
			return false;
		}

		return $order;
	}

	/**
	 * Expands an order item to get its data.
	 *
	 * @param WC_Order_item $item Order item data.
	 * @return array
	 */
	protected function get_order_item_data( $item ) {
		$data           = $item->get_data();
		$format_decimal = array( 'subtotal', 'subtotal_tax', 'total', 'total_tax', 'tax_total', 'shipping_tax_total' );

		// Format decimal values.
		foreach ( $format_decimal as $key ) {
			if ( isset( $data[ $key ] ) ) {
				$data[ $key ] = wc_format_decimal( $data[ $key ], $this->request['dp'] );
			}
		}

		// Add SKU and PRICE to products.
		if ( is_callable( array( $item, 'get_product' ) ) ) {
			$data['sku']   = $item->get_product() ? $item->get_product()->get_sku() : null;
			$data['price'] = $item->get_quantity() ? $item->get_total() / $item->get_quantity() : 0;
		}

		// Format taxes.
		if ( ! empty( $data['taxes']['total'] ) ) {
			$taxes = array();

			foreach ( $data['taxes']['total'] as $tax_rate_id => $tax ) {
				$taxes[] = array(
					'id'       => $tax_rate_id,
					'total'    => $tax,
					'subtotal' => isset( $data['taxes']['subtotal'][ $tax_rate_id ] ) ? $data['taxes']['subtotal'][ $tax_rate_id ] : '',
				);
			}
			$data['taxes'] = $taxes;
		} elseif ( isset( $data['taxes'] ) ) {
			$data['taxes'] = array();
		}

		// Remove names for coupons, taxes and shipping.
		if ( isset( $data['code'] ) || isset( $data['rate_code'] ) || isset( $data['method_title'] ) ) {
			unset( $data['name'] );
		}

		// Remove props we don't want to expose.
		unset( $data['order_id'] );
		unset( $data['type'] );

		// Expand meta_data to include user-friendly values.
		$formatted_meta_data = $item->get_formatted_meta_data( null, true );
<<<<<<< HEAD
		$data['meta_data']   = array_map(
			array( $this, 'clean_formatted_order_item_meta_data' ),
			$formatted_meta_data,
			array_keys( $formatted_meta_data )
=======
		$data['meta_data'] = array_map(
			array( $this, 'merge_meta_item_with_formatted_meta_display_attributes' ),
			$data['meta_data'],
			array_fill( 0, count( $data['meta_data'] ), $formatted_meta_data )
>>>>>>> ac4cba3f
		);

		return $data;
	}

	/**
<<<<<<< HEAD
	 * Sanitizes an object from the array returned by {@link WC_Order_Item::get_formatted_meta_data} and includes
	 * the {@link WC_Meta_Data} `id` in the resulting array.
	 *
	 * @param Object  $meta_data An object result from {@link WC_Order_Item::get_formatted_meta_data}.
	 *        This is expected to have the properties `key`, `value`, `display_key`, and `display_value`.
	 * @param integer $meta_data_id The id of the {@link WC_Meta_Data}.
	 * @return array
	 */
	private function clean_formatted_order_item_meta_data( $meta_data, $meta_data_id ) {
		return array(
			'id'            => $meta_data_id,
			'key'           => $meta_data->key,
			'value'         => $meta_data->value,
			'display_key'   => wc_clean( $meta_data->display_key ),
			'display_value' => wc_clean( $meta_data->display_value ),
		);
=======
	 * Merge the `$formatted_meta_data` `display_key` and `display_value` attribute values into the corresponding
	 * {@link WC_Meta_Data}. Returns the merged array.
	 *
	 * @param WC_Meta_Data $meta_item An object from {@link WC_Order_Item::get_meta_data()}.
	 * @param Object[]     $formatted_meta_data An object result from {@link WC_Order_Item::get_formatted_meta_data}.
	 * The keys are the IDs of {@link WC_Meta_Data}.
	 *
	 * @return array
	 */
	private function merge_meta_item_with_formatted_meta_display_attributes( $meta_item, $formatted_meta_data ) {
		$result = array(
			'id' => $meta_item->id,
			'key' => $meta_item->key,
			'value' => $meta_item->value,
			'display_key' => null,
			'display_value' => null,
		);

		if ( array_key_exists( $meta_item->id, $formatted_meta_data ) ) {
			$formatted_meta_item = $formatted_meta_data[ $meta_item->id ];

			$result['display_key'] = wc_clean( $formatted_meta_item->display_key );
			$result['display_value'] = wc_clean( $formatted_meta_item->display_value );
		}

		return $result;
>>>>>>> ac4cba3f
	}

	/**
	 * Get formatted item data.
	 *
	 * @since  3.0.0
	 * @param  WC_Data $object WC_Data instance.
	 * @return array
	 */
	protected function get_formatted_item_data( $object ) {
		$data              = $object->get_data();
		$format_decimal    = array( 'discount_total', 'discount_tax', 'shipping_total', 'shipping_tax', 'shipping_total', 'shipping_tax', 'cart_tax', 'total', 'total_tax' );
		$format_date       = array( 'date_created', 'date_modified', 'date_completed', 'date_paid' );
		$format_line_items = array( 'line_items', 'tax_lines', 'shipping_lines', 'fee_lines', 'coupon_lines' );

		// Format decimal values.
		foreach ( $format_decimal as $key ) {
			$data[ $key ] = wc_format_decimal( $data[ $key ], $this->request['dp'] );
		}

		// Format date values.
		foreach ( $format_date as $key ) {
			$datetime              = $data[ $key ];
			$data[ $key ]          = wc_rest_prepare_date_response( $datetime, false );
			$data[ $key . '_gmt' ] = wc_rest_prepare_date_response( $datetime );
		}

		// Format the order status.
		$data['status'] = 'wc-' === substr( $data['status'], 0, 3 ) ? substr( $data['status'], 3 ) : $data['status'];

		// Format line items.
		foreach ( $format_line_items as $key ) {
			$data[ $key ] = array_values( array_map( array( $this, 'get_order_item_data' ), $data[ $key ] ) );
		}

		// Refunds.
		$data['refunds'] = array();
		foreach ( $object->get_refunds() as $refund ) {
			$data['refunds'][] = array(
				'id'     => $refund->get_id(),
				'reason' => $refund->get_reason() ? $refund->get_reason() : '',
				'total'  => '-' . wc_format_decimal( $refund->get_amount(), $this->request['dp'] ),
			);
		}

		return array(
			'id'                   => $object->get_id(),
			'parent_id'            => $data['parent_id'],
			'number'               => $data['number'],
			'order_key'            => $data['order_key'],
			'created_via'          => $data['created_via'],
			'version'              => $data['version'],
			'status'               => $data['status'],
			'currency'             => $data['currency'],
			'date_created'         => $data['date_created'],
			'date_created_gmt'     => $data['date_created_gmt'],
			'date_modified'        => $data['date_modified'],
			'date_modified_gmt'    => $data['date_modified_gmt'],
			'discount_total'       => $data['discount_total'],
			'discount_tax'         => $data['discount_tax'],
			'shipping_total'       => $data['shipping_total'],
			'shipping_tax'         => $data['shipping_tax'],
			'cart_tax'             => $data['cart_tax'],
			'total'                => $data['total'],
			'total_tax'            => $data['total_tax'],
			'prices_include_tax'   => $data['prices_include_tax'],
			'customer_id'          => $data['customer_id'],
			'customer_ip_address'  => $data['customer_ip_address'],
			'customer_user_agent'  => $data['customer_user_agent'],
			'customer_note'        => $data['customer_note'],
			'billing'              => $data['billing'],
			'shipping'             => $data['shipping'],
			'payment_method'       => $data['payment_method'],
			'payment_method_title' => $data['payment_method_title'],
			'transaction_id'       => $data['transaction_id'],
			'date_paid'            => $data['date_paid'],
			'date_paid_gmt'        => $data['date_paid_gmt'],
			'date_completed'       => $data['date_completed'],
			'date_completed_gmt'   => $data['date_completed_gmt'],
			'cart_hash'            => $data['cart_hash'],
			'meta_data'            => $data['meta_data'],
			'line_items'           => $data['line_items'],
			'tax_lines'            => $data['tax_lines'],
			'shipping_lines'       => $data['shipping_lines'],
			'fee_lines'            => $data['fee_lines'],
			'coupon_lines'         => $data['coupon_lines'],
			'refunds'              => $data['refunds'],
		);
	}

	/**
	 * Prepare a single order output for response.
	 *
	 * @since  3.0.0
	 * @param  WC_Data         $object  Object data.
	 * @param  WP_REST_Request $request Request object.
	 * @return WP_REST_Response
	 */
	public function prepare_object_for_response( $object, $request ) {
		$this->request       = $request;
		$this->request['dp'] = is_null( $this->request['dp'] ) ? wc_get_price_decimals() : absint( $this->request['dp'] );
		$data                = $this->get_formatted_item_data( $object );
		$context             = ! empty( $request['context'] ) ? $request['context'] : 'view';
		$data                = $this->add_additional_fields_to_object( $data, $request );
		$data                = $this->filter_response_by_context( $data, $context );
		$response            = rest_ensure_response( $data );
		$response->add_links( $this->prepare_links( $object, $request ) );

		/**
		 * Filter the data for a response.
		 *
		 * The dynamic portion of the hook name, $this->post_type,
		 * refers to object type being prepared for the response.
		 *
		 * @param WP_REST_Response $response The response object.
		 * @param WC_Data          $object   Object data.
		 * @param WP_REST_Request  $request  Request object.
		 */
		return apply_filters( "woocommerce_rest_prepare_{$this->post_type}_object", $response, $object, $request );
	}

	/**
	 * Prepare links for the request.
	 *
	 * @param WC_Data         $object  Object data.
	 * @param WP_REST_Request $request Request object.
	 * @return array                   Links for the given post.
	 */
	protected function prepare_links( $object, $request ) {
		$links = array(
			'self'       => array(
				'href' => rest_url( sprintf( '/%s/%s/%d', $this->namespace, $this->rest_base, $object->get_id() ) ),
			),
			'collection' => array(
				'href' => rest_url( sprintf( '/%s/%s', $this->namespace, $this->rest_base ) ),
			),
		);

		if ( 0 !== (int) $object->get_customer_id() ) {
			$links['customer'] = array(
				'href' => rest_url( sprintf( '/%s/customers/%d', $this->namespace, $object->get_customer_id() ) ),
			);
		}

		if ( 0 !== (int) $object->get_parent_id() ) {
			$links['up'] = array(
				'href' => rest_url( sprintf( '/%s/orders/%d', $this->namespace, $object->get_parent_id() ) ),
			);
		}

		return $links;
	}

	/**
	 * Prepare objects query.
	 *
	 * @since  3.0.0
	 * @param  WP_REST_Request $request Full details about the request.
	 * @return array
	 */
	protected function prepare_objects_query( $request ) {
		global $wpdb;

		$args = parent::prepare_objects_query( $request );

		// Set post_status.
		if ( in_array( $request['status'], $this->get_order_statuses(), true ) ) {
			$args['post_status'] = 'wc-' . $request['status'];
		} elseif ( 'any' === $request['status'] ) {
			$args['post_status'] = 'any';
		} else {
			$args['post_status'] = $request['status'];
		}

		if ( isset( $request['customer'] ) ) {
			if ( ! empty( $args['meta_query'] ) ) {
				$args['meta_query'] = array(); // phpcs:ignore WordPress.DB.SlowDBQuery.slow_db_query_meta_query
			}

			$args['meta_query'][] = array(
				'key'   => '_customer_user',
				'value' => $request['customer'],
				'type'  => 'NUMERIC',
			);
		}

		// Search by product.
		if ( ! empty( $request['product'] ) ) {
			$order_ids = $wpdb->get_col(
				$wpdb->prepare(
					"SELECT order_id
					FROM {$wpdb->prefix}woocommerce_order_items
					WHERE order_item_id IN ( SELECT order_item_id FROM {$wpdb->prefix}woocommerce_order_itemmeta WHERE meta_key = '_product_id' AND meta_value = %d )
					AND order_item_type = 'line_item'",
					$request['product']
				)
			);

			// Force WP_Query return empty if don't found any order.
			$order_ids = ! empty( $order_ids ) ? $order_ids : array( 0 );

			$args['post__in'] = $order_ids;
		}

		// Search.
		if ( ! empty( $args['s'] ) ) {
			$order_ids = wc_order_search( $args['s'] );

			if ( ! empty( $order_ids ) ) {
				unset( $args['s'] );
				$args['post__in'] = array_merge( $order_ids, array( 0 ) );
			}
		}

		/**
		 * Filter the query arguments for a request.
		 *
		 * Enables adding extra arguments or setting defaults for an order collection request.
		 *
		 * @param array           $args    Key value array of query var to query value.
		 * @param WP_REST_Request $request The request used.
		 */
		$args = apply_filters( 'woocommerce_rest_orders_prepare_object_query', $args, $request );

		return $args;
	}

	/**
	 * Only return writable props from schema.
	 *
	 * @param  array $schema Schema.
	 * @return bool
	 */
	protected function filter_writable_props( $schema ) {
		return empty( $schema['readonly'] );
	}

	/**
	 * Prepare a single order for create or update.
	 *
	 * @param  WP_REST_Request $request Request object.
	 * @param  bool            $creating If is creating a new object.
	 * @return WP_Error|WC_Data
	 */
	protected function prepare_object_for_database( $request, $creating = false ) {
		$id        = isset( $request['id'] ) ? absint( $request['id'] ) : 0;
		$order     = new WC_Order( $id );
		$schema    = $this->get_item_schema();
		$data_keys = array_keys( array_filter( $schema['properties'], array( $this, 'filter_writable_props' ) ) );

		// Handle all writable props.
		foreach ( $data_keys as $key ) {
			$value = $request[ $key ];

			if ( ! is_null( $value ) ) {
				switch ( $key ) {
					case 'status':
						// Status change should be done later so transitions have new data.
						break;
					case 'billing':
					case 'shipping':
						$this->update_address( $order, $value, $key );
						break;
					case 'line_items':
					case 'shipping_lines':
					case 'fee_lines':
					case 'coupon_lines':
						if ( is_array( $value ) ) {
							foreach ( $value as $item ) {
								if ( is_array( $item ) ) {
									if ( $this->item_is_null( $item ) || ( isset( $item['quantity'] ) && 0 === $item['quantity'] ) ) {
										$order->remove_item( $item['id'] );
									} else {
										$this->set_item( $order, $key, $item );
									}
								}
							}
						}
						break;
					case 'meta_data':
						if ( is_array( $value ) ) {
							foreach ( $value as $meta ) {
								$order->update_meta_data( $meta['key'], $meta['value'], isset( $meta['id'] ) ? $meta['id'] : '' );
							}
						}
						break;
					default:
						if ( is_callable( array( $order, "set_{$key}" ) ) ) {
							$order->{"set_{$key}"}( $value );
						}
						break;
				}
			}
		}

		/**
		 * Filters an object before it is inserted via the REST API.
		 *
		 * The dynamic portion of the hook name, `$this->post_type`,
		 * refers to the object type slug.
		 *
		 * @param WC_Data         $order    Object object.
		 * @param WP_REST_Request $request  Request object.
		 * @param bool            $creating If is creating a new object.
		 */
		return apply_filters( "woocommerce_rest_pre_insert_{$this->post_type}_object", $order, $request, $creating );
	}

	/**
	 * Save an object data.
	 *
	 * @since  3.0.0
	 * @throws WC_REST_Exception But all errors are validated before returning any data.
	 * @param  WP_REST_Request $request  Full details about the request.
	 * @param  bool            $creating If is creating a new object.
	 * @return WC_Data|WP_Error
	 */
	protected function save_object( $request, $creating = false ) {
		try {
			$object = $this->prepare_object_for_database( $request, $creating );

			if ( is_wp_error( $object ) ) {
				return $object;
			}

			// Make sure gateways are loaded so hooks from gateways fire on save/create.
			WC()->payment_gateways();

			if ( ! is_null( $request['customer_id'] ) && 0 !== $request['customer_id'] ) {
				// Make sure customer exists.
				if ( false === get_user_by( 'id', $request['customer_id'] ) ) {
					throw new WC_REST_Exception( 'woocommerce_rest_invalid_customer_id', __( 'Customer ID is invalid.', 'woocommerce' ), 400 );
				}

				// Make sure customer is part of blog.
				if ( is_multisite() && ! is_user_member_of_blog( $request['customer_id'] ) ) {
					add_user_to_blog( get_current_blog_id(), $request['customer_id'], 'customer' );
				}
			}

			if ( $creating ) {
				$object->set_created_via( 'rest-api' );
				$object->set_prices_include_tax( 'yes' === get_option( 'woocommerce_prices_include_tax' ) );
				$object->calculate_totals();
			} else {
				// If items have changed, recalculate order totals.
				if ( isset( $request['billing'] ) || isset( $request['shipping'] ) || isset( $request['line_items'] ) || isset( $request['shipping_lines'] ) || isset( $request['fee_lines'] ) || isset( $request['coupon_lines'] ) ) {
					$object->calculate_totals( true );
				}
			}

			// Set status.
			if ( ! empty( $request['status'] ) ) {
				$object->set_status( $request['status'] );
			}

			$object->save();

			// Actions for after the order is saved.
			if ( true === $request['set_paid'] ) {
				if ( $creating || $object->needs_payment() ) {
					$object->payment_complete( $request['transaction_id'] );
				}
			}

			return $this->get_object( $object->get_id() );
		} catch ( WC_Data_Exception $e ) {
			return new WP_Error( $e->getErrorCode(), $e->getMessage(), $e->getErrorData() );
		} catch ( WC_REST_Exception $e ) {
			return new WP_Error( $e->getErrorCode(), $e->getMessage(), array( 'status' => $e->getCode() ) );
		}
	}

	/**
	 * Update address.
	 *
	 * @param WC_Order $order  Order data.
	 * @param array    $posted Posted data.
	 * @param string   $type   Address type.
	 */
	protected function update_address( $order, $posted, $type = 'billing' ) {
		foreach ( $posted as $key => $value ) {
			if ( is_callable( array( $order, "set_{$type}_{$key}" ) ) ) {
				$order->{"set_{$type}_{$key}"}( $value );
			}
		}
	}

	/**
	 * Gets the product ID from the SKU or posted ID.
	 *
	 * @throws WC_REST_Exception When SKU or ID is not valid.
	 * @param array  $posted Request data.
	 * @param string $action 'create' to add line item or 'update' to update it.
	 * @return int
	 */
	protected function get_product_id( $posted, $action = 'create' ) {
		if ( ! empty( $posted['sku'] ) ) {
			$product_id = (int) wc_get_product_id_by_sku( $posted['sku'] );
		} elseif ( ! empty( $posted['product_id'] ) && empty( $posted['variation_id'] ) ) {
			$product_id = (int) $posted['product_id'];
		} elseif ( ! empty( $posted['variation_id'] ) ) {
			$product_id = (int) $posted['variation_id'];
		} elseif ( 'update' === $action ) {
			$product_id = 0;
		} else {
			throw new WC_REST_Exception( 'woocommerce_rest_required_product_reference', __( 'Product ID or SKU is required.', 'woocommerce' ), 400 );
		}
		return $product_id;
	}

	/**
	 * Maybe set an item prop if the value was posted.
	 *
	 * @param WC_Order_Item $item   Order item.
	 * @param string        $prop   Order property.
	 * @param array         $posted Request data.
	 */
	protected function maybe_set_item_prop( $item, $prop, $posted ) {
		if ( isset( $posted[ $prop ] ) ) {
			$item->{"set_$prop"}( $posted[ $prop ] );
		}
	}

	/**
	 * Maybe set item props if the values were posted.
	 *
	 * @param WC_Order_Item $item   Order item data.
	 * @param string[]      $props  Properties.
	 * @param array         $posted Request data.
	 */
	protected function maybe_set_item_props( $item, $props, $posted ) {
		foreach ( $props as $prop ) {
			$this->maybe_set_item_prop( $item, $prop, $posted );
		}
	}

	/**
	 * Maybe set item meta if posted.
	 *
	 * @param WC_Order_Item $item   Order item data.
	 * @param array         $posted Request data.
	 */
	protected function maybe_set_item_meta_data( $item, $posted ) {
		if ( ! empty( $posted['meta_data'] ) && is_array( $posted['meta_data'] ) ) {
			foreach ( $posted['meta_data'] as $meta ) {
				if ( isset( $meta['key'] ) ) {
					$value = isset( $meta['value'] ) ? $meta['value'] : null;
					$item->update_meta_data( $meta['key'], $value, isset( $meta['id'] ) ? $meta['id'] : '' );
				}
			}
		}
	}

	/**
	 * Create or update a line item.
	 *
	 * @param array  $posted Line item data.
	 * @param string $action 'create' to add line item or 'update' to update it.
	 * @param object $item Passed when updating an item. Null during creation.
	 * @return WC_Order_Item_Product
	 * @throws WC_REST_Exception Invalid data, server error.
	 */
	protected function prepare_line_items( $posted, $action = 'create', $item = null ) {
		$item    = is_null( $item ) ? new WC_Order_Item_Product( ! empty( $posted['id'] ) ? $posted['id'] : '' ) : $item;
		$product = wc_get_product( $this->get_product_id( $posted, $action ) );

		if ( $product && $product !== $item->get_product() ) {
			$item->set_product( $product );

			if ( 'create' === $action ) {
				$quantity = isset( $posted['quantity'] ) ? $posted['quantity'] : 1;
				$total    = wc_get_price_excluding_tax( $product, array( 'qty' => $quantity ) );
				$item->set_total( $total );
				$item->set_subtotal( $total );
			}
		}

		$this->maybe_set_item_props( $item, array( 'name', 'quantity', 'total', 'subtotal', 'tax_class' ), $posted );
		$this->maybe_set_item_meta_data( $item, $posted );

		return $item;
	}

	/**
	 * Create or update an order shipping method.
	 *
	 * @param array  $posted $shipping Item data.
	 * @param string $action 'create' to add shipping or 'update' to update it.
	 * @param object $item Passed when updating an item. Null during creation.
	 * @return WC_Order_Item_Shipping
	 * @throws WC_REST_Exception Invalid data, server error.
	 */
	protected function prepare_shipping_lines( $posted, $action = 'create', $item = null ) {
		$item = is_null( $item ) ? new WC_Order_Item_Shipping( ! empty( $posted['id'] ) ? $posted['id'] : '' ) : $item;

		if ( 'create' === $action ) {
			if ( empty( $posted['method_id'] ) ) {
				throw new WC_REST_Exception( 'woocommerce_rest_invalid_shipping_item', __( 'Shipping method ID is required.', 'woocommerce' ), 400 );
			}
		}

		$this->maybe_set_item_props( $item, array( 'method_id', 'method_title', 'total', 'instance_id' ), $posted );
		$this->maybe_set_item_meta_data( $item, $posted );

		return $item;
	}

	/**
	 * Create or update an order fee.
	 *
	 * @param array  $posted Item data.
	 * @param string $action 'create' to add fee or 'update' to update it.
	 * @param object $item Passed when updating an item. Null during creation.
	 * @return WC_Order_Item_Fee
	 * @throws WC_REST_Exception Invalid data, server error.
	 */
	protected function prepare_fee_lines( $posted, $action = 'create', $item = null ) {
		$item = is_null( $item ) ? new WC_Order_Item_Fee( ! empty( $posted['id'] ) ? $posted['id'] : '' ) : $item;

		if ( 'create' === $action ) {
			if ( empty( $posted['name'] ) ) {
				throw new WC_REST_Exception( 'woocommerce_rest_invalid_fee_item', __( 'Fee name is required.', 'woocommerce' ), 400 );
			}
		}

		$this->maybe_set_item_props( $item, array( 'name', 'tax_class', 'tax_status', 'total' ), $posted );
		$this->maybe_set_item_meta_data( $item, $posted );

		return $item;
	}

	/**
	 * Create or update an order coupon.
	 *
	 * @param array  $posted Item data.
	 * @param string $action 'create' to add coupon or 'update' to update it.
	 * @param object $item Passed when updating an item. Null during creation.
	 * @return WC_Order_Item_Coupon
	 * @throws WC_REST_Exception Invalid data, server error.
	 */
	protected function prepare_coupon_lines( $posted, $action = 'create', $item = null ) {
		$item = is_null( $item ) ? new WC_Order_Item_Coupon( ! empty( $posted['id'] ) ? $posted['id'] : '' ) : $item;

		if ( 'create' === $action ) {
			if ( empty( $posted['code'] ) ) {
				throw new WC_REST_Exception( 'woocommerce_rest_invalid_coupon_coupon', __( 'Coupon code is required.', 'woocommerce' ), 400 );
			}
		}

		$this->maybe_set_item_props( $item, array( 'code', 'discount' ), $posted );
		$this->maybe_set_item_meta_data( $item, $posted );

		return $item;
	}

	/**
	 * Wrapper method to create/update order items.
	 * When updating, the item ID provided is checked to ensure it is associated
	 * with the order.
	 *
	 * @param WC_Order $order order object.
	 * @param string   $item_type The item type.
	 * @param array    $posted item provided in the request body.
	 * @throws WC_REST_Exception If item ID is not associated with order.
	 */
	protected function set_item( $order, $item_type, $posted ) {
		global $wpdb;

		if ( ! empty( $posted['id'] ) ) {
			$action = 'update';
		} else {
			$action = 'create';
		}

		$method = 'prepare_' . $item_type;
		$item   = null;

		// Verify provided line item ID is associated with order.
		if ( 'update' === $action ) {
			$item = $order->get_item( absint( $posted['id'] ), false );

			if ( ! $item ) {
				throw new WC_REST_Exception( 'woocommerce_rest_invalid_item_id', __( 'Order item ID provided is not associated with order.', 'woocommerce' ), 400 );
			}
		}

		// Prepare item data.
		$item = $this->$method( $posted, $action, $item );

		do_action( 'woocommerce_rest_set_order_item', $item, $posted );

		// If creating the order, add the item to it.
		if ( 'create' === $action ) {
			$order->add_item( $item );
		} else {
			$item->save();
		}
	}

	/**
	 * Helper method to check if the resource ID associated with the provided item is null.
	 * Items can be deleted by setting the resource ID to null.
	 *
	 * @param array $item Item provided in the request body.
	 * @return bool True if the item resource ID is null, false otherwise.
	 */
	protected function item_is_null( $item ) {
		$keys = array( 'product_id', 'method_id', 'method_title', 'name', 'code' );

		foreach ( $keys as $key ) {
			if ( array_key_exists( $key, $item ) && is_null( $item[ $key ] ) ) {
				return true;
			}
		}

		return false;
	}

	/**
	 * Get order statuses without prefixes.
	 *
	 * @return array
	 */
	protected function get_order_statuses() {
		$order_statuses = array();

		foreach ( array_keys( wc_get_order_statuses() ) as $status ) {
			$order_statuses[] = str_replace( 'wc-', '', $status );
		}

		return $order_statuses;
	}

	/**
	 * Get the Order's schema, conforming to JSON Schema.
	 *
	 * @return array
	 */
	public function get_item_schema() {
		$schema = array(
			'$schema'    => 'http://json-schema.org/draft-04/schema#',
			'title'      => $this->post_type,
			'type'       => 'object',
			'properties' => array(
				'id'                   => array(
					'description' => __( 'Unique identifier for the resource.', 'woocommerce' ),
					'type'        => 'integer',
					'context'     => array( 'view', 'edit' ),
					'readonly'    => true,
				),
				'parent_id'            => array(
					'description' => __( 'Parent order ID.', 'woocommerce' ),
					'type'        => 'integer',
					'context'     => array( 'view', 'edit' ),
				),
				'number'               => array(
					'description' => __( 'Order number.', 'woocommerce' ),
					'type'        => 'string',
					'context'     => array( 'view', 'edit' ),
					'readonly'    => true,
				),
				'order_key'            => array(
					'description' => __( 'Order key.', 'woocommerce' ),
					'type'        => 'string',
					'context'     => array( 'view', 'edit' ),
					'readonly'    => true,
				),
				'created_via'          => array(
					'description' => __( 'Shows where the order was created.', 'woocommerce' ),
					'type'        => 'string',
					'context'     => array( 'view', 'edit' ),
					'readonly'    => true,
				),
				'version'              => array(
					'description' => __( 'Version of WooCommerce which last updated the order.', 'woocommerce' ),
					'type'        => 'integer',
					'context'     => array( 'view', 'edit' ),
					'readonly'    => true,
				),
				'status'               => array(
					'description' => __( 'Order status.', 'woocommerce' ),
					'type'        => 'string',
					'default'     => 'pending',
					'enum'        => $this->get_order_statuses(),
					'context'     => array( 'view', 'edit' ),
				),
				'currency'             => array(
					'description' => __( 'Currency the order was created with, in ISO format.', 'woocommerce' ),
					'type'        => 'string',
					'default'     => get_woocommerce_currency(),
					'enum'        => array_keys( get_woocommerce_currencies() ),
					'context'     => array( 'view', 'edit' ),
				),
				'date_created'         => array(
					'description' => __( "The date the order was created, in the site's timezone.", 'woocommerce' ),
					'type'        => 'date-time',
					'context'     => array( 'view', 'edit' ),
					'readonly'    => true,
				),
				'date_created_gmt'     => array(
					'description' => __( 'The date the order was created, as GMT.', 'woocommerce' ),
					'type'        => 'date-time',
					'context'     => array( 'view', 'edit' ),
					'readonly'    => true,
				),
				'date_modified'        => array(
					'description' => __( "The date the order was last modified, in the site's timezone.", 'woocommerce' ),
					'type'        => 'date-time',
					'context'     => array( 'view', 'edit' ),
					'readonly'    => true,
				),
				'date_modified_gmt'    => array(
					'description' => __( 'The date the order was last modified, as GMT.', 'woocommerce' ),
					'type'        => 'date-time',
					'context'     => array( 'view', 'edit' ),
					'readonly'    => true,
				),
				'discount_total'       => array(
					'description' => __( 'Total discount amount for the order.', 'woocommerce' ),
					'type'        => 'string',
					'context'     => array( 'view', 'edit' ),
					'readonly'    => true,
				),
				'discount_tax'         => array(
					'description' => __( 'Total discount tax amount for the order.', 'woocommerce' ),
					'type'        => 'string',
					'context'     => array( 'view', 'edit' ),
					'readonly'    => true,
				),
				'shipping_total'       => array(
					'description' => __( 'Total shipping amount for the order.', 'woocommerce' ),
					'type'        => 'string',
					'context'     => array( 'view', 'edit' ),
					'readonly'    => true,
				),
				'shipping_tax'         => array(
					'description' => __( 'Total shipping tax amount for the order.', 'woocommerce' ),
					'type'        => 'string',
					'context'     => array( 'view', 'edit' ),
					'readonly'    => true,
				),
				'cart_tax'             => array(
					'description' => __( 'Sum of line item taxes only.', 'woocommerce' ),
					'type'        => 'string',
					'context'     => array( 'view', 'edit' ),
					'readonly'    => true,
				),
				'total'                => array(
					'description' => __( 'Grand total.', 'woocommerce' ),
					'type'        => 'string',
					'context'     => array( 'view', 'edit' ),
					'readonly'    => true,
				),
				'total_tax'            => array(
					'description' => __( 'Sum of all taxes.', 'woocommerce' ),
					'type'        => 'string',
					'context'     => array( 'view', 'edit' ),
					'readonly'    => true,
				),
				'prices_include_tax'   => array(
					'description' => __( 'True the prices included tax during checkout.', 'woocommerce' ),
					'type'        => 'boolean',
					'context'     => array( 'view', 'edit' ),
					'readonly'    => true,
				),
				'customer_id'          => array(
					'description' => __( 'User ID who owns the order. 0 for guests.', 'woocommerce' ),
					'type'        => 'integer',
					'default'     => 0,
					'context'     => array( 'view', 'edit' ),
				),
				'customer_ip_address'  => array(
					'description' => __( "Customer's IP address.", 'woocommerce' ),
					'type'        => 'string',
					'context'     => array( 'view', 'edit' ),
					'readonly'    => true,
				),
				'customer_user_agent'  => array(
					'description' => __( 'User agent of the customer.', 'woocommerce' ),
					'type'        => 'string',
					'context'     => array( 'view', 'edit' ),
					'readonly'    => true,
				),
				'customer_note'        => array(
					'description' => __( 'Note left by customer during checkout.', 'woocommerce' ),
					'type'        => 'string',
					'context'     => array( 'view', 'edit' ),
				),
				'billing'              => array(
					'description' => __( 'Billing address.', 'woocommerce' ),
					'type'        => 'object',
					'context'     => array( 'view', 'edit' ),
					'properties'  => array(
						'first_name' => array(
							'description' => __( 'First name.', 'woocommerce' ),
							'type'        => 'string',
							'context'     => array( 'view', 'edit' ),
						),
						'last_name'  => array(
							'description' => __( 'Last name.', 'woocommerce' ),
							'type'        => 'string',
							'context'     => array( 'view', 'edit' ),
						),
						'company'    => array(
							'description' => __( 'Company name.', 'woocommerce' ),
							'type'        => 'string',
							'context'     => array( 'view', 'edit' ),
						),
						'address_1'  => array(
							'description' => __( 'Address line 1', 'woocommerce' ),
							'type'        => 'string',
							'context'     => array( 'view', 'edit' ),
						),
						'address_2'  => array(
							'description' => __( 'Address line 2', 'woocommerce' ),
							'type'        => 'string',
							'context'     => array( 'view', 'edit' ),
						),
						'city'       => array(
							'description' => __( 'City name.', 'woocommerce' ),
							'type'        => 'string',
							'context'     => array( 'view', 'edit' ),
						),
						'state'      => array(
							'description' => __( 'ISO code or name of the state, province or district.', 'woocommerce' ),
							'type'        => 'string',
							'context'     => array( 'view', 'edit' ),
						),
						'postcode'   => array(
							'description' => __( 'Postal code.', 'woocommerce' ),
							'type'        => 'string',
							'context'     => array( 'view', 'edit' ),
						),
						'country'    => array(
							'description' => __( 'Country code in ISO 3166-1 alpha-2 format.', 'woocommerce' ),
							'type'        => 'string',
							'context'     => array( 'view', 'edit' ),
						),
						'email'      => array(
							'description' => __( 'Email address.', 'woocommerce' ),
							'type'        => 'string',
							'format'      => 'email',
							'context'     => array( 'view', 'edit' ),
						),
						'phone'      => array(
							'description' => __( 'Phone number.', 'woocommerce' ),
							'type'        => 'string',
							'context'     => array( 'view', 'edit' ),
						),
					),
				),
				'shipping'             => array(
					'description' => __( 'Shipping address.', 'woocommerce' ),
					'type'        => 'object',
					'context'     => array( 'view', 'edit' ),
					'properties'  => array(
						'first_name' => array(
							'description' => __( 'First name.', 'woocommerce' ),
							'type'        => 'string',
							'context'     => array( 'view', 'edit' ),
						),
						'last_name'  => array(
							'description' => __( 'Last name.', 'woocommerce' ),
							'type'        => 'string',
							'context'     => array( 'view', 'edit' ),
						),
						'company'    => array(
							'description' => __( 'Company name.', 'woocommerce' ),
							'type'        => 'string',
							'context'     => array( 'view', 'edit' ),
						),
						'address_1'  => array(
							'description' => __( 'Address line 1', 'woocommerce' ),
							'type'        => 'string',
							'context'     => array( 'view', 'edit' ),
						),
						'address_2'  => array(
							'description' => __( 'Address line 2', 'woocommerce' ),
							'type'        => 'string',
							'context'     => array( 'view', 'edit' ),
						),
						'city'       => array(
							'description' => __( 'City name.', 'woocommerce' ),
							'type'        => 'string',
							'context'     => array( 'view', 'edit' ),
						),
						'state'      => array(
							'description' => __( 'ISO code or name of the state, province or district.', 'woocommerce' ),
							'type'        => 'string',
							'context'     => array( 'view', 'edit' ),
						),
						'postcode'   => array(
							'description' => __( 'Postal code.', 'woocommerce' ),
							'type'        => 'string',
							'context'     => array( 'view', 'edit' ),
						),
						'country'    => array(
							'description' => __( 'Country code in ISO 3166-1 alpha-2 format.', 'woocommerce' ),
							'type'        => 'string',
							'context'     => array( 'view', 'edit' ),
						),
					),
				),
				'payment_method'       => array(
					'description' => __( 'Payment method ID.', 'woocommerce' ),
					'type'        => 'string',
					'context'     => array( 'view', 'edit' ),
				),
				'payment_method_title' => array(
					'description' => __( 'Payment method title.', 'woocommerce' ),
					'type'        => 'string',
					'context'     => array( 'view', 'edit' ),
					'arg_options' => array(
						'sanitize_callback' => 'sanitize_text_field',
					),
				),
				'transaction_id'       => array(
					'description' => __( 'Unique transaction ID.', 'woocommerce' ),
					'type'        => 'string',
					'context'     => array( 'view', 'edit' ),
				),
				'date_paid'            => array(
					'description' => __( "The date the order was paid, in the site's timezone.", 'woocommerce' ),
					'type'        => 'date-time',
					'context'     => array( 'view', 'edit' ),
					'readonly'    => true,
				),
				'date_paid_gmt'        => array(
					'description' => __( 'The date the order was paid, as GMT.', 'woocommerce' ),
					'type'        => 'date-time',
					'context'     => array( 'view', 'edit' ),
					'readonly'    => true,
				),
				'date_completed'       => array(
					'description' => __( "The date the order was completed, in the site's timezone.", 'woocommerce' ),
					'type'        => 'date-time',
					'context'     => array( 'view', 'edit' ),
					'readonly'    => true,
				),
				'date_completed_gmt'   => array(
					'description' => __( 'The date the order was completed, as GMT.', 'woocommerce' ),
					'type'        => 'date-time',
					'context'     => array( 'view', 'edit' ),
					'readonly'    => true,
				),
				'cart_hash'            => array(
					'description' => __( 'MD5 hash of cart items to ensure orders are not modified.', 'woocommerce' ),
					'type'        => 'string',
					'context'     => array( 'view', 'edit' ),
					'readonly'    => true,
				),
				'meta_data'            => array(
					'description' => __( 'Meta data.', 'woocommerce' ),
					'type'        => 'array',
					'context'     => array( 'view', 'edit' ),
					'items'       => array(
						'type'       => 'object',
						'properties' => array(
							'id'    => array(
								'description' => __( 'Meta ID.', 'woocommerce' ),
								'type'        => 'integer',
								'context'     => array( 'view', 'edit' ),
								'readonly'    => true,
							),
							'key'   => array(
								'description' => __( 'Meta key.', 'woocommerce' ),
								'type'        => 'string',
								'context'     => array( 'view', 'edit' ),
							),
							'value' => array(
								'description' => __( 'Meta value.', 'woocommerce' ),
								'type'        => 'mixed',
								'context'     => array( 'view', 'edit' ),
							),
						),
					),
				),
				'line_items'           => array(
					'description' => __( 'Line items data.', 'woocommerce' ),
					'type'        => 'array',
					'context'     => array( 'view', 'edit' ),
					'items'       => array(
						'type'       => 'object',
						'properties' => array(
							'id'           => array(
								'description' => __( 'Item ID.', 'woocommerce' ),
								'type'        => 'integer',
								'context'     => array( 'view', 'edit' ),
								'readonly'    => true,
							),
							'name'         => array(
								'description' => __( 'Product name.', 'woocommerce' ),
								'type'        => 'mixed',
								'context'     => array( 'view', 'edit' ),
							),
							'product_id'   => array(
								'description' => __( 'Product ID.', 'woocommerce' ),
								'type'        => 'mixed',
								'context'     => array( 'view', 'edit' ),
							),
							'variation_id' => array(
								'description' => __( 'Variation ID, if applicable.', 'woocommerce' ),
								'type'        => 'integer',
								'context'     => array( 'view', 'edit' ),
							),
							'quantity'     => array(
								'description' => __( 'Quantity ordered.', 'woocommerce' ),
								'type'        => 'integer',
								'context'     => array( 'view', 'edit' ),
							),
							'tax_class'    => array(
								'description' => __( 'Tax class of product.', 'woocommerce' ),
								'type'        => 'string',
								'context'     => array( 'view', 'edit' ),
							),
							'subtotal'     => array(
								'description' => __( 'Line subtotal (before discounts).', 'woocommerce' ),
								'type'        => 'string',
								'context'     => array( 'view', 'edit' ),
							),
							'subtotal_tax' => array(
								'description' => __( 'Line subtotal tax (before discounts).', 'woocommerce' ),
								'type'        => 'string',
								'context'     => array( 'view', 'edit' ),
								'readonly'    => true,
							),
							'total'        => array(
								'description' => __( 'Line total (after discounts).', 'woocommerce' ),
								'type'        => 'string',
								'context'     => array( 'view', 'edit' ),
							),
							'total_tax'    => array(
								'description' => __( 'Line total tax (after discounts).', 'woocommerce' ),
								'type'        => 'string',
								'context'     => array( 'view', 'edit' ),
								'readonly'    => true,
							),
							'taxes'        => array(
								'description' => __( 'Line taxes.', 'woocommerce' ),
								'type'        => 'array',
								'context'     => array( 'view', 'edit' ),
								'readonly'    => true,
								'items'       => array(
									'type'       => 'object',
									'properties' => array(
										'id'       => array(
											'description' => __( 'Tax rate ID.', 'woocommerce' ),
											'type'        => 'integer',
											'context'     => array( 'view', 'edit' ),
										),
										'total'    => array(
											'description' => __( 'Tax total.', 'woocommerce' ),
											'type'        => 'string',
											'context'     => array( 'view', 'edit' ),
										),
										'subtotal' => array(
											'description' => __( 'Tax subtotal.', 'woocommerce' ),
											'type'        => 'string',
											'context'     => array( 'view', 'edit' ),
										),
									),
								),
							),
							'meta_data'    => array(
								'description' => __( 'Meta data.', 'woocommerce' ),
								'type'        => 'array',
								'context'     => array( 'view', 'edit' ),
								'items'       => array(
									'type'       => 'object',
									'properties' => array(
										'id'            => array(
											'description' => __( 'Meta ID.', 'woocommerce' ),
											'type'        => 'integer',
											'context'     => array( 'view', 'edit' ),
											'readonly'    => true,
										),
										'key'           => array(
											'description' => __( 'Meta key.', 'woocommerce' ),
											'type'        => 'string',
											'context'     => array( 'view', 'edit' ),
										),
										'value'         => array(
											'description' => __( 'Meta value.', 'woocommerce' ),
											'type'        => 'mixed',
											'context'     => array( 'view', 'edit' ),
										),
<<<<<<< HEAD
										'display_key'   => array(
											'description' => __( 'Meta key for UI display.', 'woocommerce' ),
											'type'        => 'string',
											'context'     => array( 'view', 'edit' ),
										),
										'display_value' => array(
											'description' => __( 'Meta value for UI display.', 'woocommerce' ),
											'type'        => 'string',
											'context'     => array( 'view', 'edit' ),
=======
										'display_key' => array(
											'description' => __( 'Meta key for UI display.', 'woocommerce' ),
											'type' => 'string',
											'context' => array( 'view', 'edit' ),
										),
										'display_value' => array(
											'description' => __( 'Meta value for UI display.', 'woocommerce' ),
											'type' => 'string',
											'context' => array( 'view', 'edit' ),
>>>>>>> ac4cba3f
										),
									),
								),
							),
							'sku'          => array(
								'description' => __( 'Product SKU.', 'woocommerce' ),
								'type'        => 'string',
								'context'     => array( 'view', 'edit' ),
								'readonly'    => true,
							),
							'price'        => array(
								'description' => __( 'Product price.', 'woocommerce' ),
								'type'        => 'number',
								'context'     => array( 'view', 'edit' ),
								'readonly'    => true,
							),
						),
					),
				),
				'tax_lines'            => array(
					'description' => __( 'Tax lines data.', 'woocommerce' ),
					'type'        => 'array',
					'context'     => array( 'view', 'edit' ),
					'readonly'    => true,
					'items'       => array(
						'type'       => 'object',
						'properties' => array(
							'id'                 => array(
								'description' => __( 'Item ID.', 'woocommerce' ),
								'type'        => 'integer',
								'context'     => array( 'view', 'edit' ),
								'readonly'    => true,
							),
							'rate_code'          => array(
								'description' => __( 'Tax rate code.', 'woocommerce' ),
								'type'        => 'string',
								'context'     => array( 'view', 'edit' ),
								'readonly'    => true,
							),
							'rate_id'            => array(
								'description' => __( 'Tax rate ID.', 'woocommerce' ),
								'type'        => 'string',
								'context'     => array( 'view', 'edit' ),
								'readonly'    => true,
							),
							'label'              => array(
								'description' => __( 'Tax rate label.', 'woocommerce' ),
								'type'        => 'string',
								'context'     => array( 'view', 'edit' ),
								'readonly'    => true,
							),
							'compound'           => array(
								'description' => __( 'Show if is a compound tax rate.', 'woocommerce' ),
								'type'        => 'boolean',
								'context'     => array( 'view', 'edit' ),
								'readonly'    => true,
							),
							'tax_total'          => array(
								'description' => __( 'Tax total (not including shipping taxes).', 'woocommerce' ),
								'type'        => 'string',
								'context'     => array( 'view', 'edit' ),
								'readonly'    => true,
							),
							'shipping_tax_total' => array(
								'description' => __( 'Shipping tax total.', 'woocommerce' ),
								'type'        => 'string',
								'context'     => array( 'view', 'edit' ),
								'readonly'    => true,
							),
							'meta_data'          => array(
								'description' => __( 'Meta data.', 'woocommerce' ),
								'type'        => 'array',
								'context'     => array( 'view', 'edit' ),
								'items'       => array(
									'type'       => 'object',
									'properties' => array(
										'id'    => array(
											'description' => __( 'Meta ID.', 'woocommerce' ),
											'type'        => 'integer',
											'context'     => array( 'view', 'edit' ),
											'readonly'    => true,
										),
										'key'   => array(
											'description' => __( 'Meta key.', 'woocommerce' ),
											'type'        => 'string',
											'context'     => array( 'view', 'edit' ),
										),
										'value' => array(
											'description' => __( 'Meta value.', 'woocommerce' ),
											'type'        => 'mixed',
											'context'     => array( 'view', 'edit' ),
										),
									),
								),
							),
						),
					),
				),
				'shipping_lines'       => array(
					'description' => __( 'Shipping lines data.', 'woocommerce' ),
					'type'        => 'array',
					'context'     => array( 'view', 'edit' ),
					'items'       => array(
						'type'       => 'object',
						'properties' => array(
							'id'           => array(
								'description' => __( 'Item ID.', 'woocommerce' ),
								'type'        => 'integer',
								'context'     => array( 'view', 'edit' ),
								'readonly'    => true,
							),
							'method_title' => array(
								'description' => __( 'Shipping method name.', 'woocommerce' ),
								'type'        => 'mixed',
								'context'     => array( 'view', 'edit' ),
							),
							'method_id'    => array(
								'description' => __( 'Shipping method ID.', 'woocommerce' ),
								'type'        => 'mixed',
								'context'     => array( 'view', 'edit' ),
							),
							'instance_id'  => array(
								'description' => __( 'Shipping instance ID.', 'woocommerce' ),
								'type'        => 'string',
								'context'     => array( 'view', 'edit' ),
							),
							'total'        => array(
								'description' => __( 'Line total (after discounts).', 'woocommerce' ),
								'type'        => 'string',
								'context'     => array( 'view', 'edit' ),
							),
							'total_tax'    => array(
								'description' => __( 'Line total tax (after discounts).', 'woocommerce' ),
								'type'        => 'string',
								'context'     => array( 'view', 'edit' ),
								'readonly'    => true,
							),
							'taxes'        => array(
								'description' => __( 'Line taxes.', 'woocommerce' ),
								'type'        => 'array',
								'context'     => array( 'view', 'edit' ),
								'readonly'    => true,
								'items'       => array(
									'type'       => 'object',
									'properties' => array(
										'id'    => array(
											'description' => __( 'Tax rate ID.', 'woocommerce' ),
											'type'        => 'integer',
											'context'     => array( 'view', 'edit' ),
											'readonly'    => true,
										),
										'total' => array(
											'description' => __( 'Tax total.', 'woocommerce' ),
											'type'        => 'string',
											'context'     => array( 'view', 'edit' ),
											'readonly'    => true,
										),
									),
								),
							),
							'meta_data'    => array(
								'description' => __( 'Meta data.', 'woocommerce' ),
								'type'        => 'array',
								'context'     => array( 'view', 'edit' ),
								'items'       => array(
									'type'       => 'object',
									'properties' => array(
										'id'    => array(
											'description' => __( 'Meta ID.', 'woocommerce' ),
											'type'        => 'integer',
											'context'     => array( 'view', 'edit' ),
											'readonly'    => true,
										),
										'key'   => array(
											'description' => __( 'Meta key.', 'woocommerce' ),
											'type'        => 'string',
											'context'     => array( 'view', 'edit' ),
										),
										'value' => array(
											'description' => __( 'Meta value.', 'woocommerce' ),
											'type'        => 'mixed',
											'context'     => array( 'view', 'edit' ),
										),
									),
								),
							),
						),
					),
				),
				'fee_lines'            => array(
					'description' => __( 'Fee lines data.', 'woocommerce' ),
					'type'        => 'array',
					'context'     => array( 'view', 'edit' ),
					'items'       => array(
						'type'       => 'object',
						'properties' => array(
							'id'         => array(
								'description' => __( 'Item ID.', 'woocommerce' ),
								'type'        => 'integer',
								'context'     => array( 'view', 'edit' ),
								'readonly'    => true,
							),
							'name'       => array(
								'description' => __( 'Fee name.', 'woocommerce' ),
								'type'        => 'mixed',
								'context'     => array( 'view', 'edit' ),
							),
							'tax_class'  => array(
								'description' => __( 'Tax class of fee.', 'woocommerce' ),
								'type'        => 'string',
								'context'     => array( 'view', 'edit' ),
							),
							'tax_status' => array(
								'description' => __( 'Tax status of fee.', 'woocommerce' ),
								'type'        => 'string',
								'context'     => array( 'view', 'edit' ),
								'enum'        => array( 'taxable', 'none' ),
							),
							'total'      => array(
								'description' => __( 'Line total (after discounts).', 'woocommerce' ),
								'type'        => 'string',
								'context'     => array( 'view', 'edit' ),
							),
							'total_tax'  => array(
								'description' => __( 'Line total tax (after discounts).', 'woocommerce' ),
								'type'        => 'string',
								'context'     => array( 'view', 'edit' ),
								'readonly'    => true,
							),
							'taxes'      => array(
								'description' => __( 'Line taxes.', 'woocommerce' ),
								'type'        => 'array',
								'context'     => array( 'view', 'edit' ),
								'readonly'    => true,
								'items'       => array(
									'type'       => 'object',
									'properties' => array(
										'id'       => array(
											'description' => __( 'Tax rate ID.', 'woocommerce' ),
											'type'        => 'integer',
											'context'     => array( 'view', 'edit' ),
											'readonly'    => true,
										),
										'total'    => array(
											'description' => __( 'Tax total.', 'woocommerce' ),
											'type'        => 'string',
											'context'     => array( 'view', 'edit' ),
											'readonly'    => true,
										),
										'subtotal' => array(
											'description' => __( 'Tax subtotal.', 'woocommerce' ),
											'type'        => 'string',
											'context'     => array( 'view', 'edit' ),
											'readonly'    => true,
										),
									),
								),
							),
							'meta_data'  => array(
								'description' => __( 'Meta data.', 'woocommerce' ),
								'type'        => 'array',
								'context'     => array( 'view', 'edit' ),
								'items'       => array(
									'type'       => 'object',
									'properties' => array(
										'id'    => array(
											'description' => __( 'Meta ID.', 'woocommerce' ),
											'type'        => 'integer',
											'context'     => array( 'view', 'edit' ),
											'readonly'    => true,
										),
										'key'   => array(
											'description' => __( 'Meta key.', 'woocommerce' ),
											'type'        => 'string',
											'context'     => array( 'view', 'edit' ),
										),
										'value' => array(
											'description' => __( 'Meta value.', 'woocommerce' ),
											'type'        => 'mixed',
											'context'     => array( 'view', 'edit' ),
										),
									),
								),
							),
						),
					),
				),
				'coupon_lines'         => array(
					'description' => __( 'Coupons line data.', 'woocommerce' ),
					'type'        => 'array',
					'context'     => array( 'view', 'edit' ),
					'items'       => array(
						'type'       => 'object',
						'properties' => array(
							'id'           => array(
								'description' => __( 'Item ID.', 'woocommerce' ),
								'type'        => 'integer',
								'context'     => array( 'view', 'edit' ),
								'readonly'    => true,
							),
							'code'         => array(
								'description' => __( 'Coupon code.', 'woocommerce' ),
								'type'        => 'mixed',
								'context'     => array( 'view', 'edit' ),
							),
							'discount'     => array(
								'description' => __( 'Discount total.', 'woocommerce' ),
								'type'        => 'string',
								'context'     => array( 'view', 'edit' ),
							),
							'discount_tax' => array(
								'description' => __( 'Discount total tax.', 'woocommerce' ),
								'type'        => 'string',
								'context'     => array( 'view', 'edit' ),
								'readonly'    => true,
							),
							'meta_data'    => array(
								'description' => __( 'Meta data.', 'woocommerce' ),
								'type'        => 'array',
								'context'     => array( 'view', 'edit' ),
								'items'       => array(
									'type'       => 'object',
									'properties' => array(
										'id'    => array(
											'description' => __( 'Meta ID.', 'woocommerce' ),
											'type'        => 'integer',
											'context'     => array( 'view', 'edit' ),
											'readonly'    => true,
										),
										'key'   => array(
											'description' => __( 'Meta key.', 'woocommerce' ),
											'type'        => 'string',
											'context'     => array( 'view', 'edit' ),
										),
										'value' => array(
											'description' => __( 'Meta value.', 'woocommerce' ),
											'type'        => 'mixed',
											'context'     => array( 'view', 'edit' ),
										),
									),
								),
							),
						),
					),
				),
				'refunds'              => array(
					'description' => __( 'List of refunds.', 'woocommerce' ),
					'type'        => 'array',
					'context'     => array( 'view', 'edit' ),
					'readonly'    => true,
					'items'       => array(
						'type'       => 'object',
						'properties' => array(
							'id'     => array(
								'description' => __( 'Refund ID.', 'woocommerce' ),
								'type'        => 'integer',
								'context'     => array( 'view', 'edit' ),
								'readonly'    => true,
							),
							'reason' => array(
								'description' => __( 'Refund reason.', 'woocommerce' ),
								'type'        => 'string',
								'context'     => array( 'view', 'edit' ),
								'readonly'    => true,
							),
							'total'  => array(
								'description' => __( 'Refund total.', 'woocommerce' ),
								'type'        => 'string',
								'context'     => array( 'view', 'edit' ),
								'readonly'    => true,
							),
						),
					),
				),
				'set_paid'             => array(
					'description' => __( 'Define if the order is paid. It will set the status to processing and reduce stock items.', 'woocommerce' ),
					'type'        => 'boolean',
					'default'     => false,
					'context'     => array( 'edit' ),
				),
			),
		);

		return $this->add_additional_fields_schema( $schema );
	}

	/**
	 * Get the query params for collections.
	 *
	 * @return array
	 */
	public function get_collection_params() {
		$params = parent::get_collection_params();

		$params['status']   = array(
			'default'           => 'any',
			'description'       => __( 'Limit result set to orders assigned a specific status.', 'woocommerce' ),
			'type'              => 'string',
			'enum'              => array_merge( array( 'any', 'trash' ), $this->get_order_statuses() ),
			'sanitize_callback' => 'sanitize_key',
			'validate_callback' => 'rest_validate_request_arg',
		);
		$params['customer'] = array(
			'description'       => __( 'Limit result set to orders assigned a specific customer.', 'woocommerce' ),
			'type'              => 'integer',
			'sanitize_callback' => 'absint',
			'validate_callback' => 'rest_validate_request_arg',
		);
		$params['product']  = array(
			'description'       => __( 'Limit result set to orders assigned a specific product.', 'woocommerce' ),
			'type'              => 'integer',
			'sanitize_callback' => 'absint',
			'validate_callback' => 'rest_validate_request_arg',
		);
		$params['dp']       = array(
			'default'           => wc_get_price_decimals(),
			'description'       => __( 'Number of decimal points to use in each resource.', 'woocommerce' ),
			'type'              => 'integer',
			'sanitize_callback' => 'absint',
			'validate_callback' => 'rest_validate_request_arg',
		);

		return $params;
	}
}<|MERGE_RESOLUTION|>--- conflicted
+++ resolved
@@ -199,41 +199,16 @@
 
 		// Expand meta_data to include user-friendly values.
 		$formatted_meta_data = $item->get_formatted_meta_data( null, true );
-<<<<<<< HEAD
-		$data['meta_data']   = array_map(
-			array( $this, 'clean_formatted_order_item_meta_data' ),
-			$formatted_meta_data,
-			array_keys( $formatted_meta_data )
-=======
 		$data['meta_data'] = array_map(
 			array( $this, 'merge_meta_item_with_formatted_meta_display_attributes' ),
 			$data['meta_data'],
 			array_fill( 0, count( $data['meta_data'] ), $formatted_meta_data )
->>>>>>> ac4cba3f
 		);
 
 		return $data;
 	}
 
 	/**
-<<<<<<< HEAD
-	 * Sanitizes an object from the array returned by {@link WC_Order_Item::get_formatted_meta_data} and includes
-	 * the {@link WC_Meta_Data} `id` in the resulting array.
-	 *
-	 * @param Object  $meta_data An object result from {@link WC_Order_Item::get_formatted_meta_data}.
-	 *        This is expected to have the properties `key`, `value`, `display_key`, and `display_value`.
-	 * @param integer $meta_data_id The id of the {@link WC_Meta_Data}.
-	 * @return array
-	 */
-	private function clean_formatted_order_item_meta_data( $meta_data, $meta_data_id ) {
-		return array(
-			'id'            => $meta_data_id,
-			'key'           => $meta_data->key,
-			'value'         => $meta_data->value,
-			'display_key'   => wc_clean( $meta_data->display_key ),
-			'display_value' => wc_clean( $meta_data->display_value ),
-		);
-=======
 	 * Merge the `$formatted_meta_data` `display_key` and `display_value` attribute values into the corresponding
 	 * {@link WC_Meta_Data}. Returns the merged array.
 	 *
@@ -260,7 +235,6 @@
 		}
 
 		return $result;
->>>>>>> ac4cba3f
 	}
 
 	/**
@@ -1348,7 +1322,6 @@
 											'type'        => 'mixed',
 											'context'     => array( 'view', 'edit' ),
 										),
-<<<<<<< HEAD
 										'display_key'   => array(
 											'description' => __( 'Meta key for UI display.', 'woocommerce' ),
 											'type'        => 'string',
@@ -1358,17 +1331,6 @@
 											'description' => __( 'Meta value for UI display.', 'woocommerce' ),
 											'type'        => 'string',
 											'context'     => array( 'view', 'edit' ),
-=======
-										'display_key' => array(
-											'description' => __( 'Meta key for UI display.', 'woocommerce' ),
-											'type' => 'string',
-											'context' => array( 'view', 'edit' ),
-										),
-										'display_value' => array(
-											'description' => __( 'Meta value for UI display.', 'woocommerce' ),
-											'type' => 'string',
-											'context' => array( 'view', 'edit' ),
->>>>>>> ac4cba3f
 										),
 									),
 								),
