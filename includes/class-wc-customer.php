--- conflicted
+++ resolved
@@ -21,67 +21,33 @@
 	 * @var array
 	 */
 	protected $_data = array(
-<<<<<<< HEAD
-		'id'				   => 0,
-		'email'                => '',
-		'first_name'           => '',
-		'last_name'            => '',
-		'role'				   => 'customer',
-		'last_order_id'        => null, // read only
-		'last_order_date'      => null, // read only
-		'orders_count'         => 0, // read only
-		'total_spent'          => 0, // read only
-		'username'             => '', // read only on existing users
-		'password'             => '', // write only
-		'date_created'         => '', // read only
-		'date_modified'		   => '', // read only
-		'billing_first_name'   => '',
-		'billing_last_name'    => '',
-		'billing_company'      => '',
-		'billing_phone'        => '',
-		'billing_email'        => '',
-		'billing_postcode'     => '',
-		'billing_city'         => '',
-		'billing_address_1'    => '',
-		'billing_address_2'    => '',
-		'billing_state'        => '',
-		'billing_country'      => '',
-		'shipping_first_name'  => '',
-		'shipping_last_name'   => '',
-		'shipping_company'     => '',
-		'shipping_postcode'    => '',
-		'shipping_city'        => '',
-		'shipping_address_1'   => '',
-		'shipping_address_2'   => '',
-		'shipping_state'       => '',
-		'shipping_country'     => '',
-		'is_paying_customer'   => false,
-		'is_vat_exempt'        => false, // session only.
-		'calculated_shipping'  => false, // session only
-=======
-		'id'				  => 0,
+		'id'                  => 0,
 		'email'               => '',
 		'first_name'          => '',
 		'last_name'           => '',
-		'role'				  => 'customer',
+		'role'                => 'customer',
+		'last_order_id'       => null, // read only
+		'last_order_date'     => null, // read only
+		'orders_count'        => 0, // read only
+		'total_spent'         => 0, // read only
 		'username'            => '', // read only on existing users
 		'password'            => '', // write only
 		'date_created'        => '', // read only
-		'date_modified'		  => '', // read only
+		'date_modified'       => '', // read only
 		'billing_first_name'  => '',
 		'billing_last_name'   => '',
 		'billing_company'     => '',
 		'billing_phone'       => '',
 		'billing_email'       => '',
+		'billing_postcode'    => '',
+		'billing_city'        => '',
 		'billing_address_1'   => '',
 		'billing_address_2'   => '',
 		'billing_state'       => '',
-		'billing_postcode'    => '',
-		'billing_city'        => '',
 		'billing_country'     => '',
-		'shipping_first_name'  => '',
-		'shipping_last_name'   => '',
-		'shipping_company'     => '',
+		'shipping_first_name' => '',
+		'shipping_last_name'  => '',
+		'shipping_company'    => '',
 		'shipping_postcode'   => '',
 		'shipping_city'       => '',
 		'shipping_address_1'  => '',
@@ -91,7 +57,6 @@
 		'is_paying_customer'  => false,
 		'is_vat_exempt'       => false, // session only.
 		'calculated_shipping' => false, // session only
->>>>>>> b3c0bee7
 	);
 
 	/**
@@ -99,20 +64,12 @@
 	 * @var array
 	 */
 	protected $_session_keys = array(
-<<<<<<< HEAD
 		'billing_first_name', 'billing_last_name', 'billing_company', 'billing_postcode',
 		'billing_city', 'billing_address_1', 'billing_address', 'billing_address_2',
 		'billing_state', 'billing_country', 'shipping_first_name', 'shipping_last_name',
 		'shipping_company', 'shipping_postcode', 'shipping_city', 'shipping_address_1',
 		'shipping_address','shipping_address_2', 'shipping_state', 'shipping_country',
 		'is_vat_exempt', 'calculated_shipping', 'billing_email', 'billing_phone',
-=======
-		'billing_postcode', 'billing_city', 'billing_address_1', 'billing_address', 'billing_address_2',
-		'billing_state', 'billing_country', 'shipping_postcode', 'shipping_city', 'shipping_address_1', 'shipping_address',
-		'shipping_address_2', 'shipping_state', 'shipping_country', 'is_vat_exempt', 'calculated_shipping',
-		'billing_first_name', 'billing_last_name', 'billing_company', 'billing_phone', 'billing_email',
-		'shipping_first_name', 'shipping_last_name', 'shipping_company',
->>>>>>> b3c0bee7
 	);
 
 	/**
@@ -121,23 +78,12 @@
 	 * @var array
 	 */
 	protected $_internal_meta_keys = array(
-<<<<<<< HEAD
 		'billing_first_name', 'billing_last_name', 'billing_company','billing_postcode',
 		'billing_city', 'billing_address_1', 'billing_address_2', 'billing_state',
 		'billing_country', 'shipping_first_name', 'shipping_last_name', 'shipping_company',
 		'shipping_postcode', 'shipping_city', 'shipping_address_1', 'shipping_address_2',
 		'shipping_state', 'shipping_country', 'paying_customer', 'last_update',
 		'first_name', 'last_name', 'billing_email', 'billing_phone',
-=======
-		'billing_postcode', 'billing_city', 'billing_address_1', 'billing_address_2', 'billing_state',
-		'billing_country', 'shipping_postcode', 'shipping_city', 'shipping_address_1',
-		'shipping_address_2', 'shipping_state', 'shipping_country', 'paying_customer',
-		'last_update', 'first_name', 'last_name', 'show_admin_bar_front',
-		'use_ssl', 'admin_color', 'rich_editing', 'comment_shortcuts', 'dismissed_wp_pointers', 'show_welcome_panel',
-		'_woocommerce_persistent_cart', 'session_tokens',
-		'billing_first_name', 'billing_last_name', 'billing_company', 'billing_phone', 'billing_email',
-		'shipping_first_name', 'shipping_last_name', 'shipping_company',
->>>>>>> b3c0bee7
 	);
 
 	/**
@@ -417,11 +363,7 @@
 	}
 
 	/**
-<<<<<<< HEAD
 	 * Gets customer billing first name.
-=======
-	 * Gets billing first name.
->>>>>>> b3c0bee7
 	 * @return string
 	 */
 	public function get_billing_first_name() {
@@ -429,11 +371,7 @@
 	}
 
 	/**
-<<<<<<< HEAD
 	 * Gets customer billing last name.
-=======
-	 * Gets billing last name.
->>>>>>> b3c0bee7
 	 * @return string
 	 */
 	public function get_billing_last_name() {
@@ -441,11 +379,7 @@
 	}
 
 	/**
-<<<<<<< HEAD
 	 * Gets customer billing company.
-=======
-	 * Gets billing company.
->>>>>>> b3c0bee7
 	 * @return string
 	 */
 	public function get_billing_company() {
@@ -453,8 +387,6 @@
 	}
 
 	/**
-<<<<<<< HEAD
-=======
 	 * Gets billing phone.
 	 * @return string
 	 */
@@ -471,7 +403,6 @@
 	}
 
 	/**
->>>>>>> b3c0bee7
 	 * Gets customer postcode.
 	 * @return string
 	 */
@@ -528,27 +459,7 @@
 	}
 
 	/**
-<<<<<<< HEAD
-	 * Gets customer billing phone.
-	 * @return string
-	 */
-	public function get_billing_phone() {
-		return $this->_data['billing_phone'];
-	}
-
-	/**
-	 * Gets customer billing email.
-	 * @return string
-	 */
-	public function get_billing_email() {
-		return $this->_data['billing_email'];
-	}
-
-	/**
 	 * Gets customer shipping first name.
-=======
-	 * Gets shipping first name.
->>>>>>> b3c0bee7
 	 * @return string
 	 */
 	public function get_shipping_first_name() {
@@ -556,11 +467,7 @@
 	}
 
 	/**
-<<<<<<< HEAD
 	 * Gets customer shipping last name.
-=======
-	 * Gets shipping last name.
->>>>>>> b3c0bee7
 	 * @return string
 	 */
 	public function get_shipping_last_name() {
@@ -568,11 +475,7 @@
 	}
 
 	/**
-<<<<<<< HEAD
 	 * Gets customer shipping company.
-=======
-	 * Gets shipping company.
->>>>>>> b3c0bee7
 	 * @return string
 	 */
 	public function get_shipping_company() {
@@ -904,46 +807,6 @@
 	}
 
 	/**
-	 * Sets customer billing first name.
-	 * @param string $first_name
-	 */
-	public function set_billing_first_name( $first_name ) {
-		$this->_data['billing_first_name'] = $first_name;
-	}
-
-	/**
-	 * Sets customer billing last name.
-	 * @param string $last_name
-	 */
-	public function set_billing_last_name( $last_name ) {
-		$this->_data['billing_last_name'] = $last_name;
-	}
-
-	/**
-	 * Sets customer billing company.
-	 * @param string $company.
-	 */
-	public function set_billing_company( $company ) {
-		$this->_data['billing_company'] = $company;
-	}
-
-	/**
-	 * Sets customer billing phone.
-	 * @param string $phone
-	 */
-	public function set_billing_phone( $phone ) {
-		$this->_data['billing_phone'] = $phone;
-	}
-
-	/**
-	 * Sets customer billing email.
-	 * @param string $email
-	 */
-	public function set_billing_email( $email ) {
-		$this->_data['billing_email'] = $email;
-	}
-
-	/**
 	 * Sets customer postcode.
 	 * @param mixed $postcode
 	 */
@@ -984,7 +847,6 @@
 	}
 
 	/**
-<<<<<<< HEAD
 	 * Sets customer shipping first name.
 	 * @param string $first_name
 	 */
@@ -1006,29 +868,6 @@
 	 */
 	public function set_shipping_company( $company ) {
 		$this->_data['shipping_company'] = $company;
-=======
-	 * Set shipping first name.
-	 * @return string
-	 */
-	public function set_shipping_first_name( $value ) {
-		$this->_data['shipping_first_name'] = $value;
-	}
-
-	/**
-	 * Set shipping last name.
-	 * @return string
-	 */
-	public function set_shipping_last_name( $value ) {
-		$this->_data['shipping_last_name'] = $value;
-	}
-
-	/**
-	 * Set shipping company.
-	 * @return string
-	 */
-	public function set_shipping_company( $value ) {
-		$this->_data['shipping_company'] = $value;
->>>>>>> b3c0bee7
 	}
 
 	/**
