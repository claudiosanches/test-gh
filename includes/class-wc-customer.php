--- conflicted
+++ resolved
@@ -265,13 +265,8 @@
 	 * @since 2.7.0
 	 * @return integer
 	 */
-<<<<<<< HEAD
 	public function get_date_created() {
 		return absint( $this->_data['date_created'] );
-=======
-	public function is_paying_customer( $user_id ) {
-		return '1' === get_user_meta( $user_id, 'paying_customer', true );
->>>>>>> 34f2bd68
 	}
 
 	/**
@@ -420,11 +415,7 @@
 		$tax_based_on = get_option( 'woocommerce_tax_based_on' );
 
 		// Check shipping method at this point to see if we need special handling
-<<<<<<< HEAD
-		if ( true === (bool) apply_filters( 'woocommerce_apply_base_tax_for_local_pickup', true ) && WC()->cart->needs_shipping() && sizeof( array_intersect( WC()->session->get( 'chosen_shipping_methods', array() ), apply_filters( 'woocommerce_local_pickup_methods', array( 'legacy_local_pickup', 'local_pickup' ) ) ) ) > 0 ) {
-=======
 		if ( true === apply_filters( 'woocommerce_apply_base_tax_for_local_pickup', true ) && sizeof( array_intersect( WC()->session->get( 'chosen_shipping_methods', array() ), apply_filters( 'woocommerce_local_pickup_methods', array( 'legacy_local_pickup', 'local_pickup' ) ) ) ) > 0 ) {
->>>>>>> 34f2bd68
 			$tax_based_on = 'base';
 		}
 
