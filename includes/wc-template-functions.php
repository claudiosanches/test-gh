--- conflicted
+++ resolved
@@ -379,11 +379,7 @@
  * @param array $values Name value pairs.
  * @param array $exclude Keys to exclude.
  * @param string $current_key Current key we are outputting.
-<<<<<<< HEAD
  * @param bool $return
-=======
->>>>>>> 00e5189a
- *
  * @return string
  */
 function wc_query_string_form_fields( $values = null, $exclude = array(), $current_key = '', $return = false ) {
