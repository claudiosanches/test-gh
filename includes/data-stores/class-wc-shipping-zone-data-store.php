<?php
if ( ! defined( 'ABSPATH' ) ) {
	exit;
}

/**
 * WC Shipping Zone Data Store.
 *
 * @version  3.0.0
 * @category Class
 * @author   WooCommerce
 */
class WC_Shipping_Zone_Data_Store extends WC_Data_Store_WP implements WC_Shipping_Zone_Data_Store_Interface, WC_Object_Data_Store_Interface {

	/**
	 * Method to create a new shipping zone.
	 *
	 * @since 3.0.0
	 * @param WC_Shipping_Zone $zone
	 */
	public function create( &$zone ) {
		global $wpdb;
		$wpdb->insert( $wpdb->prefix . 'woocommerce_shipping_zones', array(
			'zone_name'  => $zone->get_zone_name(),
			'zone_order' => $zone->get_zone_order(),
		) );
		$zone->set_id( $wpdb->insert_id );
		$zone->save_meta_data();
		$this->save_locations( $zone );
		$zone->apply_changes();
		WC_Cache_Helper::incr_cache_prefix( 'shipping_zones' );
		WC_Cache_Helper::get_transient_version( 'shipping', true );
	}

	/**
	 * Update zone in the database.
	 *
	 * @since 3.0.0
	 * @param WC_Shipping_Zone $zone
	 */
	public function update( &$zone ) {
		global $wpdb;
		if ( $zone->get_id() ) {
			$wpdb->update( $wpdb->prefix . 'woocommerce_shipping_zones', array(
				'zone_name'  => $zone->get_zone_name(),
				'zone_order' => $zone->get_zone_order(),
			), array( 'zone_id' => $zone->get_id() ) );
		}
		$zone->save_meta_data();
		$this->save_locations( $zone );
		$zone->apply_changes();
		WC_Cache_Helper::incr_cache_prefix( 'shipping_zones' );
		WC_Cache_Helper::get_transient_version( 'shipping', true );
	}

	/**
	 * Method to read a shipping zone from the database.
	 *
	 * @since 3.0.0
<<<<<<< HEAD
	 * @param WC_Shipping_Zone $zone
=======
	 *
	 * @param WC_Data $zone
	 *
	 * @throws Exception
>>>>>>> 00e5189a
	 */
	public function read( &$zone ) {
		global $wpdb;
		if ( 0 === $zone->get_id() || "0" === $zone->get_id() ) {
			$this->read_zone_locations( $zone );
			$zone->set_zone_name( __( 'Rest of the World', 'woocommerce' ) );
			$zone->read_meta_data();
			$zone->set_object_read( true );
			do_action( 'woocommerce_shipping_zone_loaded', $zone );
		} elseif ( $zone_data = $wpdb->get_row( $wpdb->prepare( "SELECT zone_name, zone_order FROM {$wpdb->prefix}woocommerce_shipping_zones WHERE zone_id = %d LIMIT 1;", $zone->get_id() ) ) ) {
			$zone->set_zone_name( $zone_data->zone_name );
			$zone->set_zone_order( $zone_data->zone_order );
			$this->read_zone_locations( $zone );
			$zone->read_meta_data();
			$zone->set_object_read( true );
			do_action( 'woocommerce_shipping_zone_loaded', $zone );
		} else {
			throw new Exception( __( 'Invalid data store.', 'woocommerce' ) );
		}
	}

	/**
	 * Deletes a shipping zone from the database.
	 *
	 * @since  3.0.0
	 * @param  WC_Shipping_Zone $zone
	 * @param  array $args Array of args to pass to the delete method.
	 * @return bool result
	 */
	public function delete( &$zone, $args = array() ) {
		if ( $zone->get_id() ) {
			global $wpdb;
			$wpdb->delete( $wpdb->prefix . 'woocommerce_shipping_zone_methods', array( 'zone_id' => $zone->get_id() ) );
			$wpdb->delete( $wpdb->prefix . 'woocommerce_shipping_zone_locations', array( 'zone_id' => $zone->get_id() ) );
			$wpdb->delete( $wpdb->prefix . 'woocommerce_shipping_zones', array( 'zone_id' => $zone->get_id() ) );
			WC_Cache_Helper::incr_cache_prefix( 'shipping_zones' );
			$id = $zone->get_id();
			$zone->set_id( null );
			WC_Cache_Helper::incr_cache_prefix( 'shipping_zones' );
			WC_Cache_Helper::get_transient_version( 'shipping', true );
			do_action( 'woocommerce_delete_shipping_zone', $id );
		}
	}

	/**
	 * Get a list of shipping methods for a specific zone.
	 *
	 * @since  3.0.0
	 * @param  int   $zone_id      Zone ID
	 * @param  bool  $enabled_only True to request enabled methods only.
	 * @return array               Array of objects containing method_id, method_order, instance_id, is_enabled
	 */
	public function get_methods( $zone_id, $enabled_only ) {
		global $wpdb;
		$raw_methods_sql = $enabled_only ? "SELECT method_id, method_order, instance_id, is_enabled FROM {$wpdb->prefix}woocommerce_shipping_zone_methods WHERE zone_id = %d AND is_enabled = 1;" : "SELECT method_id, method_order, instance_id, is_enabled FROM {$wpdb->prefix}woocommerce_shipping_zone_methods WHERE zone_id = %d;";
		return $wpdb->get_results( $wpdb->prepare( $raw_methods_sql, $zone_id ) );
	}

	/**
	 * Get count of methods for a zone.
	 *
	 * @since  3.0.0
	 * @param  int Zone ID
	 * @return int Method Count
	 */
	public function get_method_count( $zone_id ) {
		global $wpdb;
		return $wpdb->get_var( $wpdb->prepare( "SELECT COUNT(*) FROM {$wpdb->prefix}woocommerce_shipping_zone_methods WHERE zone_id = %d", $zone_id ) );
	}

	/**
	 * Add a shipping method to a zone.
	 *
	 * @since  3.0.0
	 * @param  int    $zone_id Zone ID
	 * @param  string $type    Method Type/ID
	 * @param  int    $order   Method Order
	 * @return int             Instance ID
	 */
	public function add_method( $zone_id, $type, $order ) {
		global $wpdb;
		$wpdb->insert(
			$wpdb->prefix . 'woocommerce_shipping_zone_methods',
			array(
				'method_id'    => $type,
				'zone_id'      => $zone_id,
				'method_order' => $order,
			),
			array(
				'%s',
				'%d',
				'%d',
			)
		);
		return $wpdb->insert_id;
	}

	/**
	 * Delete a method instance.
	 *
	 * @since 3.0.0
	 * @param int $instance_id
	 */
	public function delete_method( $instance_id ) {
		global $wpdb;
		$wpdb->delete( $wpdb->prefix . 'woocommerce_shipping_zone_methods', array( 'instance_id' => $instance_id ) );
		do_action( 'woocommerce_delete_shipping_zone_method', $instance_id );
	}

	/**
	 * Get a shipping zone method instance.
	 *
	 * @since  3.0.0
	 * @param  int
	 * @return object
	 */
	public function get_method( $instance_id ) {
		global $wpdb;
		return $wpdb->get_row( $wpdb->prepare( "SELECT zone_id, method_id, instance_id, method_order, is_enabled FROM {$wpdb->prefix}woocommerce_shipping_zone_methods WHERE instance_id = %d LIMIT 1;", $instance_id ) );
	}

	/**
	 * Find a matching zone ID for a given package.
	 *
	 * @since  3.0.0
	 * @param  object $package
	 * @return int
	 */
	public function get_zone_id_from_package( $package ) {
		global $wpdb;

		$country          = strtoupper( wc_clean( $package['destination']['country'] ) );
		$state            = strtoupper( wc_clean( $package['destination']['state'] ) );
		$continent        = strtoupper( wc_clean( WC()->countries->get_continent_code_for_country( $country ) ) );
		$postcode         = wc_normalize_postcode( wc_clean( $package['destination']['postcode'] ) );

		// Work out criteria for our zone search
		$criteria   = array();
		$criteria[] = $wpdb->prepare( "( ( location_type = 'country' AND location_code = %s )", $country );
		$criteria[] = $wpdb->prepare( "OR ( location_type = 'state' AND location_code = %s )", $country . ':' . $state );
		$criteria[] = $wpdb->prepare( "OR ( location_type = 'continent' AND location_code = %s )", $continent );
		$criteria[] = "OR ( location_type IS NULL ) )";

		// Postcode range and wildcard matching
		$postcode_locations = $wpdb->get_results( "SELECT zone_id, location_code FROM {$wpdb->prefix}woocommerce_shipping_zone_locations WHERE location_type = 'postcode';" );

		if ( $postcode_locations ) {
			$zone_ids_with_postcode_rules = array_map( 'absint', wp_list_pluck( $postcode_locations, 'zone_id' ) );
			$matches                      = wc_postcode_location_matcher( $postcode, $postcode_locations, 'zone_id', 'location_code', $country );
			$do_not_match                 = array_unique( array_diff( $zone_ids_with_postcode_rules, array_keys( $matches ) ) );

			if ( ! empty( $do_not_match ) ) {
				$criteria[] = "AND zones.zone_id NOT IN (" . implode( ',', $do_not_match ) . ")";
			}
		}

		// Get matching zones
		return $wpdb->get_var( "
			SELECT zones.zone_id FROM {$wpdb->prefix}woocommerce_shipping_zones as zones
			LEFT OUTER JOIN {$wpdb->prefix}woocommerce_shipping_zone_locations as locations ON zones.zone_id = locations.zone_id AND location_type != 'postcode'
			WHERE " . implode( ' ', $criteria ) . "
			ORDER BY zone_order ASC LIMIT 1
		" );
	}

	/**
	 * Return an ordered list of zones.
	 *
	 * @since 3.0.0
	 * @return array An array of objects containing a zone_id, zone_name, and zone_order.
	 */
	public function get_zones() {
		global $wpdb;
		return $wpdb->get_results( "SELECT zone_id, zone_name, zone_order FROM {$wpdb->prefix}woocommerce_shipping_zones order by zone_order ASC;" );
	}


	/**
	 * Return a zone ID from an instance ID.
	 *
	 * @since  3.0.0
	 * @param  int
	 * @return int
	 */
	public function get_zone_id_by_instance_id( $id ) {
		global $wpdb;
		return $wpdb->get_var( $wpdb->prepare( "SELECT zone_id FROM {$wpdb->prefix}woocommerce_shipping_zone_methods as methods WHERE methods.instance_id = %d LIMIT 1;", $id ) );
	}

	/**
	 * Read location data from the database.
	 *
	 * @param WC_Shipping_Zone
	 */
	private function read_zone_locations( &$zone ) {
		global $wpdb;
		if ( $locations = $wpdb->get_results( $wpdb->prepare( "SELECT location_code, location_type FROM {$wpdb->prefix}woocommerce_shipping_zone_locations WHERE zone_id = %d;", $zone->get_id() ) ) ) {
			foreach ( $locations as $location ) {
				$zone->add_location( $location->location_code, $location->location_type );
			}
		}
	}

	/**
	 * Save locations to the DB.
	 * This function clears old locations, then re-inserts new if any changes are found.
	 *
	 * @since 3.0.0
	 *
	 * @param WC_Shipping_Zone
	 *
	 * @return bool|void
	 */
	private function save_locations( &$zone ) {
		$changed_props = array_keys( $zone->get_changes() );
		if ( ! in_array( 'zone_locations', $changed_props ) ) {
			return false;
		}

		global $wpdb;
		$wpdb->delete( $wpdb->prefix . 'woocommerce_shipping_zone_locations', array( 'zone_id' => $zone->get_id() ) );

		foreach ( $zone->get_zone_locations( 'edit' ) as $location ) {
			$wpdb->insert( $wpdb->prefix . 'woocommerce_shipping_zone_locations', array(
				'zone_id'       => $zone->get_id(),
				'location_code' => $location->code,
				'location_type' => $location->type,
			) );
		}
	}
}<|MERGE_RESOLUTION|>--- conflicted
+++ resolved
@@ -57,14 +57,8 @@
 	 * Method to read a shipping zone from the database.
 	 *
 	 * @since 3.0.0
-<<<<<<< HEAD
 	 * @param WC_Shipping_Zone $zone
-=======
-	 *
-	 * @param WC_Data $zone
-	 *
 	 * @throws Exception
->>>>>>> 00e5189a
 	 */
 	public function read( &$zone ) {
 		global $wpdb;
