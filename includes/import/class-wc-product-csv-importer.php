--- conflicted
+++ resolved
@@ -481,20 +481,12 @@
 			$data['stock_status'] = $data['stock_status'] ? 'instock' : 'outofstock';
 		}
 
-<<<<<<< HEAD
-=======
-		// Backorders is bool.
-		if ( isset( $data['backorders'] ) ) {
-			$data['backorders'] = $data['backorders'] ? 'yes' : 'no';
-		}
-
 		// Prepare grouped products.
 		if ( isset( $data['grouped_products'] ) ) {
 			$data['children'] = $data['grouped_products'];
 			unset( $data['grouped_products'] );
 		}
 
->>>>>>> 5a17de40
 		// Handle special column names which span multiple columns.
 		$attributes = array();
 		$downloads  = array();
