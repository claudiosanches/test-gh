--- conflicted
+++ resolved
@@ -144,46 +144,6 @@
 	} else {
 		$order = wc_get_order( $order_id );
 	}
-<<<<<<< HEAD
-	if ( 'yes' === get_option( 'woocommerce_manage_stock' ) && $order && apply_filters( 'woocommerce_can_reduce_order_stock', true, $order ) && count( $order->get_items() ) > 0 ) {
-		foreach ( $order->get_items() as $item ) {
-			if ( ! $item->is_type( 'line_item' ) ) {
-				continue;
-			}
-
-			$product = $item->get_product();
-
-			if ( $product && $product->managing_stock() ) {
-				$qty       = apply_filters( 'woocommerce_order_item_quantity', $item->get_quantity(), $order, $item );
-				$item_name = $product->get_formatted_name();
-				$new_stock = wc_update_product_stock( $product, $qty, 'decrease' );
-
-				if ( ! is_wp_error( $new_stock ) ) {
-					/* translators: 1: item name 2: old stock quantity 3: new stock quantity */
-					$order->add_order_note( sprintf( __( '%1$s stock reduced from %2$s to %3$s.', 'woocommerce' ), $item_name, $new_stock + $qty, $new_stock ) );
-
-					// Get the latest product data.
-					$product = wc_get_product( $product->get_id() );
-
-					if ( '' !== get_option( 'woocommerce_notify_no_stock_amount' ) && $new_stock <= get_option( 'woocommerce_notify_no_stock_amount' ) ) {
-						do_action( 'woocommerce_no_stock', $product );
-					} elseif ( $new_stock <= wc_get_low_stock_amount( $product ) ) {
-						do_action( 'woocommerce_low_stock', $product );
-					}
-
-					if ( $new_stock < 0 ) {
-						do_action(
-							'woocommerce_product_on_backorder', array(
-								'product'  => $product,
-								'order_id' => $order_id,
-								'quantity' => $qty,
-							)
-						);
-					}
-				}
-			}
-=======
-
 	// We need an order, and a store with stock management to continue.
 	if ( ! $order || 'yes' !== get_option( 'woocommerce_manage_stock' ) || ! apply_filters( 'woocommerce_can_reduce_order_stock', true, $order ) ) {
 		return;
@@ -244,11 +204,10 @@
 
 	$order_notes      = array();
 	$no_stock_amount  = absint( get_option( 'woocommerce_notify_no_stock_amount', 0 ) );
-	$low_stock_amount = absint( get_option( 'woocommerce_notify_low_stock_amount', 2 ) );
 
 	foreach ( $changes as $change ) {
-		$order_notes[] = $change['product']->get_formatted_name() . ' ' . $change['from'] . '&rarr;' . $change['to'];
-
+		$order_notes[]    = $change['product']->get_formatted_name() . ' ' . $change['from'] . '&rarr;' . $change['to'];
+		$low_stock_amount = absint( wc_get_low_stock_amount( wc_get_product( $change['product']->get_id() ) ) );
 		if ( $change['to'] <= $no_stock_amount ) {
 			do_action( 'woocommerce_no_stock', wc_get_product( $change['product']->get_id() ) );
 		} elseif ( $change['to'] <= $low_stock_amount ) {
@@ -309,7 +268,6 @@
 			/* translators: %s item name. */
 			$order->add_order_note( sprintf( __( 'Unable to restore stock for item %s.', 'woocommerce' ), $item_name ) );
 			continue;
->>>>>>> 5e1e8a36
 		}
 
 		$item->delete_meta_data( '_reduced_stock' );
@@ -321,24 +279,6 @@
 	if ( $changes ) {
 		$order->add_order_note( __( 'Stock levels increased:', 'woocommerce' ) . ' ' . implode( ', ', $changes ) );
 	}
-<<<<<<< HEAD
-}
-
-/**
- * Return low stock amount to determine if notification needs to be sent
- *
- * @param  WC_Product $product
- * @since  3.5.0
- * @return int
- */
-function wc_get_low_stock_amount( WC_Product $product ) {
-	$low_stock_amount = $product->get_low_stock_amount();
-	if ( ! is_int( $low_stock_amount ) || '' === $low_stock_amount ) {
-		$low_stock_amount = get_option( 'woocommerce_notify_low_stock_amount', 2 );
-	}
-
-	return absint( $low_stock_amount );
-=======
 
 	do_action( 'woocommerce_restore_order_stock', $order );
 }
@@ -373,5 +313,23 @@
 			$exclude_order_id
 		)
 	); // WPCS: unprepared SQL ok.
->>>>>>> 5e1e8a36
+}
+
+/**
+ * Return low stock amount to determine if notification needs to be sent
+ *
+ * @param  WC_Product $product
+ * @since  3.5.0
+ * @return int
+ */
+function wc_get_low_stock_amount( WC_Product $product ) {
+	if ( $product->is_type( 'variation' ) ) {
+		$product = wc_get_product( $product->get_parent_id() );
+	}
+	$low_stock_amount = $product->get_low_stock_amount();
+	if ( '' === $low_stock_amount ) {
+		$low_stock_amount = get_option( 'woocommerce_notify_low_stock_amount', 2 );
+	}
+
+	return $low_stock_amount;
 }