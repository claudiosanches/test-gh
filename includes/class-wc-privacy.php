<?php
/**
 * Privacy/GDPR related functionality which ties into WordPress functionality.
 *
 * @since 3.4.0
 * @package WooCommerce\Classes
 */

defined( 'ABSPATH' ) || exit;

/**
 * WC_Privacy Class.
 */
class WC_Privacy extends WC_Abstract_Privacy {

	/**
	 * Background process to clean up orders.
	 *
	 * @var WC_Privacy_Background_Process
	 */
	protected static $background_process;

	/**
	 * Init - hook into events.
	 */
	public function __construct() {
		parent::__construct( __( 'WooCommerce', 'woocommerce' ) );

		if ( ! self::$background_process ) {
			self::$background_process = new WC_Privacy_Background_Process();
		}

		// Include supporting classes.
		include_once 'class-wc-privacy-erasers.php';
		include_once 'class-wc-privacy-exporters.php';

		// This hook registers WooCommerce data exporters.
<<<<<<< HEAD
		$this->add_exporter( __( 'Customer Data', 'woocommerce' ), array( 'WC_Privacy_Exporters', 'customer_data_exporter' ) );
		$this->add_exporter( __( 'Customer Orders', 'woocommerce' ), array( 'WC_Privacy_Exporters', 'order_data_exporter' ) );
		$this->add_exporter( __( 'Customer Downloads', 'woocommerce' ), array( 'WC_Privacy_Exporters', 'download_data_exporter' ) );
		$this->add_exporter( __( 'Customer Tokens', 'woocommerce' ), array( 'WC_Privacy_Exporters', 'customer_tokens_exporter' ) );

		// This hook registers WooCommerce data erasers.
		$this->add_eraser( __( 'Customer Data', 'woocommerce' ), array( 'WC_Privacy_Erasers', 'customer_data_eraser' ) );
		$this->add_eraser( __( 'Customer Orders', 'woocommerce' ), array( 'WC_Privacy_Erasers', 'order_data_eraser' ) );
		$this->add_eraser( __( 'Customer Downloads', 'woocommerce' ), array( 'WC_Privacy_Erasers', 'download_data_eraser' ) );
		$this->add_eraser( __( 'Customer Tokens', 'woocommerce' ), array( 'WC_Privacy_Erasers', 'customer_tokens_eraser' ) );
=======
		$this->add_exporter( 'woocommerce-customer-data', __( 'Customer Data', 'woocommerce' ), array( 'WC_Privacy_Exporters', 'customer_data_exporter' ) );
		$this->add_exporter( 'woocommerce-customer-orders', __( 'Customer Orders', 'woocommerce' ), array( 'WC_Privacy_Exporters', 'order_data_exporter' ) );
		$this->add_exporter( 'woocommerce-customer-downloads', __( 'Customer Downloads', 'woocommerce' ), array( 'WC_Privacy_Exporters', 'download_data_exporter' ) );

		// This hook registers WooCommerce data erasers.
		$this->add_eraser( 'woocommerce-customer-data', __( 'Customer Data', 'woocommerce' ), array( 'WC_Privacy_Erasers', 'customer_data_eraser' ) );
		$this->add_eraser( 'woocommerce-customer-orders', __( 'Customer Orders', 'woocommerce' ), array( 'WC_Privacy_Erasers', 'order_data_eraser' ) );
		$this->add_eraser( 'woocommerce-customer-downloads', __( 'Customer Downloads', 'woocommerce' ), array( 'WC_Privacy_Erasers', 'download_data_eraser' ) );
>>>>>>> 6b8123cd

		// Cleanup orders daily - this is a callback on a daily cron event.
		add_action( 'woocommerce_cleanup_personal_data', array( $this, 'queue_cleanup_personal_data' ) );

		// Handles custom anonomization types not included in core.
		add_filter( 'wp_privacy_anonymize_data', array( $this, 'anonymize_custom_data_types' ), 10, 3 );

		// When this is fired, data is removed in a given order. Called from bulk actions.
		add_action( 'woocommerce_remove_order_personal_data', array( 'WC_Privacy_Erasers', 'remove_order_personal_data' ) );
	}

	/**
	 * Add privacy policy content for the privacy policy page.
	 *
	 * @since 3.4.0
	 */
	public function get_privacy_message() {
		$content = wp_kses_post( apply_filters( 'wc_privacy_policy_content', wpautop( __( '
We collect information about you during the checkout process on our store.

<h3>What we collect and store</h3>

While you visit our site, we’ll track:

<ul>
	<li>Products you’ve viewed: to show you products you’ve recently viewed.</li>
	<li>Location, IP address and browser type: to estimate taxes and shipping.</li>
	<li>Shipping address: we’ll ask you to enter this so we can estimate shipping before you place an order.</li>
</ul>

We’ll also use cookies to keep track of cart contents while you’re browsing our site.

When you purchase from us, we’ll ask you to provide information including your name, billing address, shipping address, email address, phone number, credit card/payment details and optional account information like username and password. We’ll use this information to:

<ul>
	<li>Send you information about your account and order.</li>
	<li>Respond to your requests, including refunds and complaints.</li>
	<li>Process payments and prevent fraud.</li>
	<li>Set up your account for our store.</li>
</ul>

If you create an account, we will store your name, address, email and phone number, which will be used to populate the checkout for future orders.

We will store order information for XXX years for tax and accounting purposes. This includes your name, email address and billing and shipping addresses.

We will also store comments or reviews, if you chose to leave them.

<h3>Who on our team has access</h3>

Members of our team have access to the information you provide us. Both Administrators and Shop Managers can access:

<ul>
	<li>Order information like what was purchased, when it was purchased and where it should be sent, and</li>
	<li>Customer information like your name, email address, and billing and shipping information.</li>
</ul>

Our team members have access to this information to help fulfill orders, process refunds, and support you.

<h3>What we share with others</h3>

<h4>Payments</h4>
We accept payments through PayPal. When processing payments, some of your data will be passed to PayPal, including information required to process or support the payment, such as the purchase total and billing information.

Please see the <a href="https://www.paypal.com/us/webapps/mpp/ua/privacy-full">PayPal Privacy Policy</a> for more details.
', 'woocommerce' ) ) ) );

		return $content;
	}

	/**
	 * Spawn events for order cleanup.
	 */
	public function queue_cleanup_personal_data() {
		self::$background_process->push_to_queue( array( 'task' => 'trash_pending_orders' ) );
		self::$background_process->push_to_queue( array( 'task' => 'trash_failed_orders' ) );
		self::$background_process->push_to_queue( array( 'task' => 'trash_cancelled_orders' ) );
		self::$background_process->push_to_queue( array( 'task' => 'anonymize_completed_orders' ) );
		self::$background_process->push_to_queue( array( 'task' => 'delete_inactive_accounts' ) );
		self::$background_process->save()->dispatch();
	}

	/**
	 * Handle some custom types of data and anonymize them.
	 *
	 * @param string $anonymous Anonymized string.
	 * @param string $type Type of data.
	 * @param string $data The data being anonymized.
	 * @return string Anonymized string.
	 */
	public function anonymize_custom_data_types( $anonymous, $type, $data ) {
		switch ( $type ) {
			case 'address_state':
			case 'address_country':
				$anonymous = ''; // Empty string - we don't want to store anything after removal.
				break;
			case 'phone':
				$anonymous = preg_replace( '/\d/u', '0', $data );
				break;
			case 'numeric_id':
				$anonymous = 0;
				break;
		}
		return $anonymous;
	}

	/**
	 * Find and trash old orders.
	 *
	 * @since 3.4.0
	 * @param  int $limit Limit orders to process per batch.
	 * @return int Number of orders processed.
	 */
	public static function trash_pending_orders( $limit = 20 ) {
		$option = wc_parse_relative_date_option( get_option( 'woocommerce_trash_pending_orders' ) );

		if ( empty( $option['number'] ) ) {
			return 0;
		}

		return self::trash_orders_query( array(
			'date_created' => '<' . strtotime( '-' . $option['number'] . ' ' . $option['unit'] ),
			'limit'        => $limit, // Batches of 20.
			'status'       => 'wc-pending',
		) );
	}

	/**
	 * Find and trash old orders.
	 *
	 * @since 3.4.0
	 * @param  int $limit Limit orders to process per batch.
	 * @return int Number of orders processed.
	 */
	public static function trash_failed_orders( $limit = 20 ) {
		$option = wc_parse_relative_date_option( get_option( 'woocommerce_trash_failed_orders' ) );

		if ( empty( $option['number'] ) ) {
			return 0;
		}

		return self::trash_orders_query( array(
			'date_created' => '<' . strtotime( '-' . $option['number'] . ' ' . $option['unit'] ),
			'limit'        => $limit, // Batches of 20.
			'status'       => 'wc-failed',
		) );
	}

	/**
	 * Find and trash old orders.
	 *
	 * @since 3.4.0
	 * @param  int $limit Limit orders to process per batch.
	 * @return int Number of orders processed.
	 */
	public static function trash_cancelled_orders( $limit = 20 ) {
		$option = wc_parse_relative_date_option( get_option( 'woocommerce_trash_cancelled_orders' ) );

		if ( empty( $option['number'] ) ) {
			return 0;
		}

		return self::trash_orders_query( array(
			'date_created' => '<' . strtotime( '-' . $option['number'] . ' ' . $option['unit'] ),
			'limit'        => $limit, // Batches of 20.
			'status'       => 'wc-cancelled',
		) );
	}

	/**
	 * For a given query trash all matches.
	 *
	 * @since 3.4.0
	 * @param array $query Query array to pass to wc_get_orders().
	 * @return int Count of orders that were trashed.
	 */
	protected static function trash_orders_query( $query ) {
		$orders = wc_get_orders( $query );
		$count  = 0;

		if ( $orders ) {
			foreach ( $orders as $order ) {
				$order->delete( false );
				$count ++;
			}
		}

		return $count;
	}

	/**
	 * Anonymize old completed orders.
	 *
	 * @since 3.4.0
	 * @param  int $limit Limit orders to process per batch.
	 * @return int Number of orders processed.
	 */
	public static function anonymize_completed_orders( $limit = 20 ) {
		$option = wc_parse_relative_date_option( get_option( 'woocommerce_anonymize_completed_orders' ) );

		if ( empty( $option['number'] ) ) {
			return 0;
		}

		return self::anonymize_orders_query( array(
			'date_created' => '<' . strtotime( '-' . $option['number'] . ' ' . $option['unit'] ),
			'limit'        => $limit, // Batches of 20.
			'status'       => 'wc-completed',
			'anonymized'   => false,
		) );
	}

	/**
	 * For a given query, anonymize all matches.
	 *
	 * @since 3.4.0
	 * @param array $query Query array to pass to wc_get_orders().
	 * @return int Count of orders that were anonymized.
	 */
	protected static function anonymize_orders_query( $query ) {
		$orders = wc_get_orders( $query );
		$count  = 0;

		if ( $orders ) {
			foreach ( $orders as $order ) {
				WC_Privacy_Erasers::remove_order_personal_data( $order );
				$count ++;
			}
		}

		return $count;
	}

	/**
	 * Delete inactive accounts.
	 *
	 * @since 3.4.0
	 * @param  int $limit Limit users to process per batch.
	 * @return int Number of users processed.
	 */
	public static function delete_inactive_accounts( $limit = 20 ) {
		$option = wc_parse_relative_date_option( get_option( 'woocommerce_delete_inactive_accounts' ) );

		if ( empty( $option['number'] ) ) {
			return 0;
		}

		return self::delete_inactive_accounts_query( strtotime( '-' . $option['number'] . ' ' . $option['unit'] ), $limit );
	}

	/**
	 * Delete inactive accounts.
	 *
	 * @since 3.4.0
	 * @param int $timestamp Timestamp to delete customers before.
	 * @param int $limit     Limit number of users to delete per run.
	 * @return int Count of customers that were deleted.
	 */
	protected static function delete_inactive_accounts_query( $timestamp, $limit = 20 ) {
		$count      = 0;
		$user_query = new WP_User_Query( array(
			'fields'     => 'ID',
			'number'     => $limit,
			'role__in'   => apply_filters( 'woocommerce_delete_inactive_account_roles', array(
				'Customer',
				'Subscriber',
			) ),
			'meta_query' => array(
				'relation' => 'AND',
				array(
					'key'     => 'wc_last_active',
					'value'   => (string) $timestamp,
					'compare' => '<',
					'type'    => 'NUMERIC',
				),
				array(
					'key'     => 'wc_last_active',
					'value'   => '0',
					'compare' => '>',
					'type'    => 'NUMERIC',
				),
			),
		) );

		$user_ids = $user_query->get_results();

		if ( $user_ids ) {
			foreach ( $user_ids as $user_id ) {
				wp_delete_user( $user_id );
				$count ++;
			}
		}

		return $count;
	}
}

new WC_Privacy();<|MERGE_RESOLUTION|>--- conflicted
+++ resolved
@@ -35,27 +35,16 @@
 		include_once 'class-wc-privacy-exporters.php';
 
 		// This hook registers WooCommerce data exporters.
-<<<<<<< HEAD
-		$this->add_exporter( __( 'Customer Data', 'woocommerce' ), array( 'WC_Privacy_Exporters', 'customer_data_exporter' ) );
-		$this->add_exporter( __( 'Customer Orders', 'woocommerce' ), array( 'WC_Privacy_Exporters', 'order_data_exporter' ) );
-		$this->add_exporter( __( 'Customer Downloads', 'woocommerce' ), array( 'WC_Privacy_Exporters', 'download_data_exporter' ) );
-		$this->add_exporter( __( 'Customer Tokens', 'woocommerce' ), array( 'WC_Privacy_Exporters', 'customer_tokens_exporter' ) );
-
-		// This hook registers WooCommerce data erasers.
-		$this->add_eraser( __( 'Customer Data', 'woocommerce' ), array( 'WC_Privacy_Erasers', 'customer_data_eraser' ) );
-		$this->add_eraser( __( 'Customer Orders', 'woocommerce' ), array( 'WC_Privacy_Erasers', 'order_data_eraser' ) );
-		$this->add_eraser( __( 'Customer Downloads', 'woocommerce' ), array( 'WC_Privacy_Erasers', 'download_data_eraser' ) );
-		$this->add_eraser( __( 'Customer Tokens', 'woocommerce' ), array( 'WC_Privacy_Erasers', 'customer_tokens_eraser' ) );
-=======
 		$this->add_exporter( 'woocommerce-customer-data', __( 'Customer Data', 'woocommerce' ), array( 'WC_Privacy_Exporters', 'customer_data_exporter' ) );
 		$this->add_exporter( 'woocommerce-customer-orders', __( 'Customer Orders', 'woocommerce' ), array( 'WC_Privacy_Exporters', 'order_data_exporter' ) );
 		$this->add_exporter( 'woocommerce-customer-downloads', __( 'Customer Downloads', 'woocommerce' ), array( 'WC_Privacy_Exporters', 'download_data_exporter' ) );
+		$this->add_exporter( 'woocommerce-customer-tokens', __( 'Customer Tokens', 'woocommerce' ), array( 'WC_Privacy_Exporters', 'customer_tokens_exporter' ) );
 
 		// This hook registers WooCommerce data erasers.
 		$this->add_eraser( 'woocommerce-customer-data', __( 'Customer Data', 'woocommerce' ), array( 'WC_Privacy_Erasers', 'customer_data_eraser' ) );
 		$this->add_eraser( 'woocommerce-customer-orders', __( 'Customer Orders', 'woocommerce' ), array( 'WC_Privacy_Erasers', 'order_data_eraser' ) );
 		$this->add_eraser( 'woocommerce-customer-downloads', __( 'Customer Downloads', 'woocommerce' ), array( 'WC_Privacy_Erasers', 'download_data_eraser' ) );
->>>>>>> 6b8123cd
+		$this->add_eraser( 'woocommerce-customer-tokens', __( 'Customer Tokens', 'woocommerce' ), array( 'WC_Privacy_Erasers', 'customer_tokens_eraser' ) );
 
 		// Cleanup orders daily - this is a callback on a daily cron event.
 		add_action( 'woocommerce_cleanup_personal_data', array( $this, 'queue_cleanup_personal_data' ) );
