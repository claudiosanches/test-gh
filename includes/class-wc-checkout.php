--- conflicted
+++ resolved
@@ -809,25 +809,15 @@
 
 			switch ( $input ) {
 				case 'billing_country' :
-<<<<<<< HEAD
-					return apply_filters( 'default_checkout_country', WC()->customer->get_billing_country() ? WC()->customer->get_billing_country() : WC()->countries->get_base_country(), 'billing' );
-				case 'billing_state' :
-					return apply_filters( 'default_checkout_state', WC()->customer->get_calculated_shipping() ? WC()->customer->get_billing_state() : '', 'billing' );
-=======
 					return apply_filters( 'default_checkout_country', WC()->customer->get_country() ? WC()->customer->get_country() : '', 'billing' );
 				case 'billing_state' :
 					return apply_filters( 'default_checkout_state', WC()->customer->get_state() ? WC()->customer->get_state() : '', 'billing' );
->>>>>>> 34f2bd68
 				case 'billing_postcode' :
 					return apply_filters( 'default_checkout_postcode', WC()->customer->get_billing_postcode() ? WC()->customer->get_billing_postcode() : '', 'billing' );
 				case 'shipping_country' :
 					return apply_filters( 'default_checkout_country', WC()->customer->get_shipping_country() ? WC()->customer->get_shipping_country() : '', 'shipping' );
 				case 'shipping_state' :
-<<<<<<< HEAD
-					return apply_filters( 'default_checkout_state', WC()->customer->get_calculated_shipping() ? WC()->customer->get_shipping_state() : '', 'shipping' );
-=======
 					return apply_filters( 'default_checkout_state', WC()->customer->get_shipping_state() ? WC()->customer->get_shipping_state() : '', 'shipping' );
->>>>>>> 34f2bd68
 				case 'shipping_postcode' :
 					return apply_filters( 'default_checkout_postcode', WC()->customer->get_shipping_postcode() ? WC()->customer->get_shipping_postcode() : '', 'shipping' );
 				default :
