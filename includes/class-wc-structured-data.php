--- conflicted
+++ resolved
@@ -200,38 +200,6 @@
 			return;
 		}
 
-<<<<<<< HEAD
-		$markup_offer = array(
-			'@type'         => 'Offer',
-			'priceCurrency' => $currency,
-			'availability'  => 'https://schema.org/' . $stock = ( $product->is_in_stock() ? 'InStock' : 'OutOfStock' ),
-			'sku'           => $product->get_sku(),
-			'image'         => wp_get_attachment_url( $product->get_image_id() ),
-			'description'   => $product->get_description(),
-			'seller'        => array(
-				'@type' => 'Organization',
-				'name'  => $shop_name,
-				'url'   => $shop_url,
-			),
-		);
-
-		if ( $product->is_type( 'variable' ) ) {
-			$prices = $product->get_variation_prices();
-
-			if ( current( $prices['price'] ) === end( $prices['price'] ) ) {
-				$markup_offer['price'] = wc_format_decimal( $product->get_price(), wc_get_price_decimals() );
-			} else {
-				$markup_offer['priceSpecification'] = array(
-					'price'         => wc_format_decimal( $product->get_price(), wc_get_price_decimals() ),
-					'minPrice'      => wc_format_decimal( current( $prices['price'] ), wc_get_price_decimals() ),
-					'maxPrice'      => wc_format_decimal( end( $prices['price'] ), wc_get_price_decimals() ),
-					'priceCurrency' => $currency,
-				);
-			}
-		} else {
-			$markup_offer['price'] = wc_format_decimal( $product->get_price(), wc_get_price_decimals() );
-		}
-=======
 		if ( '' !== $product->get_price() ) {
 			$markup_offer = array(
 				'@type'         => 'Offer',
@@ -246,22 +214,23 @@
 					'url'   => $shop_url,
 				),
 			);
->>>>>>> fbb8b562
 
 			if ( $product->is_type( 'variable' ) ) {
 				$prices = $product->get_variation_prices();
 
-				$markup_offer['priceSpecification'] = array(
-					'price'         => wc_format_decimal( $product->get_price(), wc_get_price_decimals() ),
-					'minPrice'      => wc_format_decimal( current( $prices['price'] ), wc_get_price_decimals() ),
-					'maxPrice'      => wc_format_decimal( end( $prices['price'] ), wc_get_price_decimals() ),
-					'priceCurrency' => $currency,
-				);
+				if ( current( $prices['price'] ) === end( $prices['price'] ) ) {
+					$markup_offer['price'] = wc_format_decimal( $product->get_price(), wc_get_price_decimals() );
+				} else {
+					$markup_offer['priceSpecification'] = array(
+						'price'         => wc_format_decimal( $product->get_price(), wc_get_price_decimals() ),
+						'minPrice'      => wc_format_decimal( current( $prices['price'] ), wc_get_price_decimals() ),
+						'maxPrice'      => wc_format_decimal( end( $prices['price'] ), wc_get_price_decimals() ),
+						'priceCurrency' => $currency,
+					);
+				}
 			} else {
-				$markup_offer['price']    = wc_format_decimal( $product->get_price(), wc_get_price_decimals() );
+				$markup_offer['price'] = wc_format_decimal( $product->get_price(), wc_get_price_decimals() );
 			}
-
-			$markup['offers'] = array( apply_filters( 'woocommerce_structured_data_product_offer', $markup_offer, $product ) );
 		}
 
 		if ( $product->get_rating_count() ) {
