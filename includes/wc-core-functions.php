--- conflicted
+++ resolved
@@ -1631,7 +1631,6 @@
 }
 
 /**
-<<<<<<< HEAD
  * Switch WooCommerce to site language.
  *
  * @since 3.1.0
@@ -1663,7 +1662,9 @@
 		// Init WC locale.
 		WC()->load_plugin_textdomain();
 	}
-=======
+}
+
+/**
  * Convert plaintext phone number to clickable phone number.
  *
  * Remove formatting and allow "+".
@@ -1678,5 +1679,4 @@
 	$number = trim( preg_replace( '/[^\d|\+]/', '', $phone ) );
 
 	return '<a href="tel:' . esc_attr( $number ) . '">' . esc_html( $phone ) . '</a>';
->>>>>>> c77347da
 }