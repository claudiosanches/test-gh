--- conflicted
+++ resolved
@@ -1101,15 +1101,9 @@
 	if ( 'geolocation' === $set_default_location_to || 'geolocation_ajax' === $set_default_location_to ) {
 		$ua = wc_get_user_agent();
 
-<<<<<<< HEAD
 		// Exclude common bots from geolocation by user agent.
 		if ( ! stristr( $ua, 'bot' ) && ! stristr( $ua, 'spider' ) && ! stristr( $ua, 'crawl' ) ) {
 			$geolocation = WC_Geolocation::geolocate_ip( '', true, false );
-=======
-			if ( ! strstr( $ua, 'bot' ) && ! strstr( $ua, 'spider' ) && ! strstr( $ua, 'crawl' ) ) {
-				$location = WC_Geolocation::geolocate_ip( '', false, false );
-			}
->>>>>>> 377d79e1
 
 			if ( ! empty( $geolocation['country'] ) ) {
 				$location = $geolocation;
