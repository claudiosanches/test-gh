{
    "_readme": [
        "This file locks the dependencies of your project to a known state",
        "Read more about it at https://getcomposer.org/doc/01-basic-usage.md#installing-dependencies",
        "This file is @generated automatically"
    ],
    "content-hash": "11158f53934e897bd84be190a184ec87",
    "packages": [
        {
            "name": "automattic/jetpack-autoloader",
            "version": "2.10.1",
            "source": {
                "type": "git",
                "url": "https://github.com/Automattic/jetpack-autoloader.git",
                "reference": "20393c4677765c3e737dcb5aee7a3f7b90dce4b3"
            },
            "dist": {
                "type": "zip",
                "url": "https://api.github.com/repos/Automattic/jetpack-autoloader/zipball/20393c4677765c3e737dcb5aee7a3f7b90dce4b3",
                "reference": "20393c4677765c3e737dcb5aee7a3f7b90dce4b3",
                "shasum": ""
            },
            "require": {
                "composer-plugin-api": "^1.1 || ^2.0"
            },
            "require-dev": {
                "automattic/jetpack-changelogger": "^1.1",
                "yoast/phpunit-polyfills": "0.2.0"
            },
            "type": "composer-plugin",
            "extra": {
                "class": "Automattic\\Jetpack\\Autoloader\\CustomAutoloaderPlugin",
                "mirror-repo": "Automattic/jetpack-autoloader",
                "changelogger": {
                    "link-template": "https://github.com/Automattic/jetpack-autoloader/compare/v${old}...v${new}"
                },
                "branch-alias": {
                    "dev-master": "2.10.x-dev"
                }
            },
            "autoload": {
                "classmap": [
                    "src/AutoloadGenerator.php"
                ],
                "psr-4": {
                    "Automattic\\Jetpack\\Autoloader\\": "src"
                }
            },
            "notification-url": "https://packagist.org/downloads/",
            "license": [
                "GPL-2.0-or-later"
            ],
            "description": "Creates a custom autoloader for a plugin or theme.",
            "time": "2021-03-30T15:15:59+00:00"
        },
        {
            "name": "automattic/jetpack-constants",
            "version": "v1.5.1",
            "source": {
                "type": "git",
                "url": "https://github.com/Automattic/jetpack-constants.git",
                "reference": "18f772daddc8be5df76c9f4a92e017a3c2569a5b"
            },
            "dist": {
                "type": "zip",
                "url": "https://api.github.com/repos/Automattic/jetpack-constants/zipball/18f772daddc8be5df76c9f4a92e017a3c2569a5b",
                "reference": "18f772daddc8be5df76c9f4a92e017a3c2569a5b",
                "shasum": ""
            },
            "require-dev": {
                "php-mock/php-mock": "^2.1",
                "phpunit/phpunit": "^5.7 || ^6.5 || ^7.5"
            },
            "type": "library",
            "autoload": {
                "classmap": [
                    "src/"
                ]
            },
            "notification-url": "https://packagist.org/downloads/",
            "license": [
                "GPL-2.0-or-later"
            ],
            "description": "A wrapper for defining constants in a more testable way.",
            "time": "2020-10-28T19:00:31+00:00"
        },
        {
            "name": "composer/installers",
            "version": "v1.10.0",
            "source": {
                "type": "git",
                "url": "https://github.com/composer/installers.git",
                "reference": "1a0357fccad9d1cc1ea0c9a05b8847fbccccb78d"
            },
            "dist": {
                "type": "zip",
                "url": "https://api.github.com/repos/composer/installers/zipball/1a0357fccad9d1cc1ea0c9a05b8847fbccccb78d",
                "reference": "1a0357fccad9d1cc1ea0c9a05b8847fbccccb78d",
                "shasum": ""
            },
            "require": {
                "composer-plugin-api": "^1.0 || ^2.0"
            },
            "replace": {
                "roundcube/plugin-installer": "*",
                "shama/baton": "*"
            },
            "require-dev": {
                "composer/composer": "1.6.* || ^2.0",
                "composer/semver": "^1 || ^3",
                "phpstan/phpstan": "^0.12.55",
                "phpstan/phpstan-phpunit": "^0.12.16",
                "symfony/phpunit-bridge": "^4.2 || ^5",
                "symfony/process": "^2.3"
            },
            "type": "composer-plugin",
            "extra": {
                "class": "Composer\\Installers\\Plugin",
                "branch-alias": {
                    "dev-main": "1.x-dev"
                }
            },
            "autoload": {
                "psr-4": {
                    "Composer\\Installers\\": "src/Composer/Installers"
                }
            },
            "notification-url": "https://packagist.org/downloads/",
            "license": [
                "MIT"
            ],
            "authors": [
                {
                    "name": "Kyle Robinson Young",
                    "email": "kyle@dontkry.com",
                    "homepage": "https://github.com/shama"
                }
            ],
            "description": "A multi-framework Composer library installer",
            "homepage": "https://composer.github.io/installers/",
            "keywords": [
                "Craft",
                "Dolibarr",
                "Eliasis",
                "Hurad",
                "ImageCMS",
                "Kanboard",
                "Lan Management System",
                "MODX Evo",
                "MantisBT",
                "Mautic",
                "Maya",
                "OXID",
                "Plentymarkets",
                "Porto",
                "RadPHP",
                "SMF",
                "Starbug",
                "Thelia",
                "Whmcs",
                "WolfCMS",
                "agl",
                "aimeos",
                "annotatecms",
                "attogram",
                "bitrix",
                "cakephp",
                "chef",
                "cockpit",
                "codeigniter",
                "concrete5",
                "croogo",
                "dokuwiki",
                "drupal",
                "eZ Platform",
                "elgg",
                "expressionengine",
                "fuelphp",
                "grav",
                "installer",
                "itop",
                "joomla",
                "known",
                "kohana",
                "laravel",
                "lavalite",
                "lithium",
                "magento",
                "majima",
                "mako",
                "mediawiki",
                "modulework",
                "modx",
                "moodle",
                "osclass",
                "phpbb",
                "piwik",
                "ppi",
                "processwire",
                "puppet",
                "pxcms",
                "reindex",
                "roundcube",
                "shopware",
                "silverstripe",
                "sydes",
                "sylius",
                "symfony",
                "typo3",
                "wordpress",
                "yawik",
                "zend",
                "zikula"
            ],
            "funding": [
                {
                    "url": "https://packagist.com",
                    "type": "custom"
                },
                {
                    "url": "https://github.com/composer",
                    "type": "github"
                },
                {
                    "url": "https://tidelift.com/funding/github/packagist/composer/composer",
                    "type": "tidelift"
                }
            ],
            "time": "2021-01-14T11:07:16+00:00"
        },
        {
            "name": "maxmind-db/reader",
            "version": "v1.6.0",
            "source": {
                "type": "git",
                "url": "https://github.com/maxmind/MaxMind-DB-Reader-php.git",
                "reference": "febd4920bf17c1da84cef58e56a8227dfb37fbe4"
            },
            "dist": {
                "type": "zip",
                "url": "https://api.github.com/repos/maxmind/MaxMind-DB-Reader-php/zipball/febd4920bf17c1da84cef58e56a8227dfb37fbe4",
                "reference": "febd4920bf17c1da84cef58e56a8227dfb37fbe4",
                "shasum": ""
            },
            "require": {
                "php": ">=5.6"
            },
            "conflict": {
                "ext-maxminddb": "<1.6.0,>=2.0.0"
            },
            "require-dev": {
                "friendsofphp/php-cs-fixer": "2.*",
                "php-coveralls/php-coveralls": "^2.1",
                "phpunit/phpcov": "^3.0",
                "phpunit/phpunit": "5.*",
                "squizlabs/php_codesniffer": "3.*"
            },
            "suggest": {
                "ext-bcmath": "bcmath or gmp is required for decoding larger integers with the pure PHP decoder",
                "ext-gmp": "bcmath or gmp is required for decoding larger integers with the pure PHP decoder",
                "ext-maxminddb": "A C-based database decoder that provides significantly faster lookups"
            },
            "type": "library",
            "autoload": {
                "psr-4": {
                    "MaxMind\\Db\\": "src/MaxMind/Db"
                }
            },
            "notification-url": "https://packagist.org/downloads/",
            "license": [
                "Apache-2.0"
            ],
            "authors": [
                {
                    "name": "Gregory J. Oschwald",
                    "email": "goschwald@maxmind.com",
                    "homepage": "https://www.maxmind.com/"
                }
            ],
            "description": "MaxMind DB Reader API",
            "homepage": "https://github.com/maxmind/MaxMind-DB-Reader-php",
            "keywords": [
                "database",
                "geoip",
                "geoip2",
                "geolocation",
                "maxmind"
            ],
            "time": "2019-12-19T22:59:03+00:00"
        },
        {
            "name": "pelago/emogrifier",
            "version": "v3.1.0",
            "source": {
                "type": "git",
                "url": "https://github.com/MyIntervals/emogrifier.git",
                "reference": "f6a5c7d44612d86c3901c93f1592f5440e6b2cd8"
            },
            "dist": {
                "type": "zip",
                "url": "https://api.github.com/repos/MyIntervals/emogrifier/zipball/f6a5c7d44612d86c3901c93f1592f5440e6b2cd8",
                "reference": "f6a5c7d44612d86c3901c93f1592f5440e6b2cd8",
                "shasum": ""
            },
            "require": {
                "ext-dom": "*",
                "ext-libxml": "*",
                "php": "^5.6 || ~7.0 || ~7.1 || ~7.2 || ~7.3 || ~7.4",
                "symfony/css-selector": "^2.8 || ^3.0 || ^4.0 || ^5.0"
            },
            "require-dev": {
                "friendsofphp/php-cs-fixer": "^2.15.3",
                "phpmd/phpmd": "^2.7.0",
                "phpunit/phpunit": "^5.7.27",
                "squizlabs/php_codesniffer": "^3.5.0"
            },
            "type": "library",
            "extra": {
                "branch-alias": {
                    "dev-master": "4.0.x-dev"
                }
            },
            "autoload": {
                "psr-4": {
                    "Pelago\\": "src/"
                }
            },
            "notification-url": "https://packagist.org/downloads/",
            "license": [
                "MIT"
            ],
            "authors": [
                {
                    "name": "Oliver Klee",
                    "email": "github@oliverklee.de"
                },
                {
                    "name": "Zoli Szabó",
                    "email": "zoli.szabo+github@gmail.com"
                },
                {
                    "name": "John Reeve",
                    "email": "jreeve@pelagodesign.com"
                },
                {
                    "name": "Jake Hotson",
                    "email": "jake@qzdesign.co.uk"
                },
                {
                    "name": "Cameron Brooks"
                },
                {
                    "name": "Jaime Prado"
                }
            ],
            "description": "Converts CSS styles into inline style attributes in your HTML code",
            "homepage": "https://www.myintervals.com/emogrifier.php",
            "keywords": [
                "css",
                "email",
                "pre-processing"
            ],
            "time": "2019-12-26T19:37:31+00:00"
        },
        {
            "name": "psr/container",
            "version": "1.0.0",
            "source": {
                "type": "git",
                "url": "https://github.com/php-fig/container.git",
                "reference": "b7ce3b176482dbbc1245ebf52b181af44c2cf55f"
            },
            "dist": {
                "type": "zip",
                "url": "https://api.github.com/repos/php-fig/container/zipball/b7ce3b176482dbbc1245ebf52b181af44c2cf55f",
                "reference": "b7ce3b176482dbbc1245ebf52b181af44c2cf55f",
                "shasum": ""
            },
            "require": {
                "php": ">=5.3.0"
            },
            "type": "library",
            "extra": {
                "branch-alias": {
                    "dev-master": "1.0.x-dev"
                }
            },
            "autoload": {
                "psr-4": {
                    "Psr\\Container\\": "src/"
                }
            },
            "notification-url": "https://packagist.org/downloads/",
            "license": [
                "MIT"
            ],
            "authors": [
                {
                    "name": "PHP-FIG",
                    "homepage": "http://www.php-fig.org/"
                }
            ],
            "description": "Common Container Interface (PHP FIG PSR-11)",
            "homepage": "https://github.com/php-fig/container",
            "keywords": [
                "PSR-11",
                "container",
                "container-interface",
                "container-interop",
                "psr"
            ],
            "time": "2017-02-14T16:28:37+00:00"
        },
        {
            "name": "symfony/css-selector",
            "version": "v3.3.6",
            "source": {
                "type": "git",
                "url": "https://github.com/symfony/css-selector.git",
                "reference": "4d882dced7b995d5274293039370148e291808f2"
            },
            "dist": {
                "type": "zip",
                "url": "https://api.github.com/repos/symfony/css-selector/zipball/4d882dced7b995d5274293039370148e291808f2",
                "reference": "4d882dced7b995d5274293039370148e291808f2",
                "shasum": ""
            },
            "require": {
                "php": ">=5.5.9"
            },
            "type": "library",
            "extra": {
                "branch-alias": {
                    "dev-master": "3.3-dev"
                }
            },
            "autoload": {
                "psr-4": {
                    "Symfony\\Component\\CssSelector\\": ""
                },
                "exclude-from-classmap": [
                    "/Tests/"
                ]
            },
            "notification-url": "https://packagist.org/downloads/",
            "license": [
                "MIT"
            ],
            "authors": [
                {
                    "name": "Jean-François Simon",
                    "email": "jeanfrancois.simon@sensiolabs.com"
                },
                {
                    "name": "Fabien Potencier",
                    "email": "fabien@symfony.com"
                },
                {
                    "name": "Symfony Community",
                    "homepage": "https://symfony.com/contributors"
                }
            ],
            "description": "Symfony CssSelector Component",
            "homepage": "https://symfony.com",
            "time": "2017-05-01T15:01:29+00:00"
        },
        {
            "name": "woocommerce/action-scheduler",
            "version": "3.1.6",
            "source": {
                "type": "git",
                "url": "https://github.com/woocommerce/action-scheduler.git",
                "reference": "275d0ba54b1c263dfc62688de2fa9a25a373edf8"
            },
            "dist": {
                "type": "zip",
                "url": "https://api.github.com/repos/woocommerce/action-scheduler/zipball/275d0ba54b1c263dfc62688de2fa9a25a373edf8",
                "reference": "275d0ba54b1c263dfc62688de2fa9a25a373edf8",
                "shasum": ""
            },
            "require-dev": {
                "phpunit/phpunit": "^5.6",
                "woocommerce/woocommerce-sniffs": "0.0.8",
                "wp-cli/wp-cli": "~1.5.1"
            },
            "type": "wordpress-plugin",
            "extra": {
                "scripts-description": {
                    "test": "Run unit tests",
                    "phpcs": "Analyze code against the WordPress coding standards with PHP_CodeSniffer",
                    "phpcbf": "Fix coding standards warnings/errors automatically with PHP Code Beautifier"
                }
            },
            "notification-url": "https://packagist.org/downloads/",
            "license": [
                "GPL-3.0-or-later"
            ],
            "description": "Action Scheduler for WordPress and WooCommerce",
            "homepage": "https://actionscheduler.org/",
            "time": "2020-05-12T16:22:33+00:00"
        },
        {
            "name": "woocommerce/woocommerce-admin",
            "version": "2.2.1",
            "source": {
                "type": "git",
                "url": "https://github.com/woocommerce/woocommerce-admin.git",
                "reference": "78cc9c5ef7de5be5bd0f9208483e5ae97422be9a"
            },
            "dist": {
                "type": "zip",
                "url": "https://api.github.com/repos/woocommerce/woocommerce-admin/zipball/78cc9c5ef7de5be5bd0f9208483e5ae97422be9a",
                "reference": "78cc9c5ef7de5be5bd0f9208483e5ae97422be9a",
                "shasum": ""
            },
            "require": {
                "automattic/jetpack-autoloader": "^2.9.1",
                "composer/installers": "^1.9.0",
                "php": ">=7.0"
            },
            "require-dev": {
                "phpunit/phpunit": "7.5.20",
                "suin/phpcs-psr4-sniff": "^2.2",
                "woocommerce/woocommerce-sniffs": "0.1.0"
            },
            "type": "wordpress-plugin",
            "extra": {
                "scripts-description": {
                    "test": "Run unit tests",
                    "phpcs": "Analyze code against the WordPress coding standards with PHP_CodeSniffer",
                    "phpcbf": "Fix coding standards warnings/errors automatically with PHP Code Beautifier"
                }
            },
            "autoload": {
                "psr-4": {
                    "Automattic\\WooCommerce\\Admin\\": "src/"
                }
            },
            "notification-url": "https://packagist.org/downloads/",
            "license": [
                "GPL-3.0-or-later"
            ],
            "description": "A modern, javascript-driven WooCommerce Admin experience.",
            "homepage": "https://github.com/woocommerce/woocommerce-admin",
            "time": "2021-04-02T19:30:03+00:00"
        },
        {
            "name": "woocommerce/woocommerce-blocks",
            "version": "v4.9.1",
            "source": {
                "type": "git",
                "url": "https://github.com/woocommerce/woocommerce-gutenberg-products-block.git",
                "reference": "62f32bfb45dfcb2ba3ca349a6ed0a8cf48ddefce"
            },
            "dist": {
                "type": "zip",
                "url": "https://api.github.com/repos/woocommerce/woocommerce-gutenberg-products-block/zipball/62f32bfb45dfcb2ba3ca349a6ed0a8cf48ddefce",
                "reference": "62f32bfb45dfcb2ba3ca349a6ed0a8cf48ddefce",
                "shasum": ""
            },
            "require": {
                "automattic/jetpack-autoloader": "^2.9.1",
                "composer/installers": "^1.7.0"
            },
            "require-dev": {
                "phpunit/phpunit": "6.5.14",
                "woocommerce/woocommerce-sniffs": "0.1.0"
            },
            "type": "wordpress-plugin",
            "extra": {
                "scripts-description": {
                    "phpcs": "Analyze code against the WordPress coding standards with PHP_CodeSniffer",
                    "phpcbf": "Fix coding standards warnings/errors automatically with PHP Code Beautifier"
                }
            },
            "autoload": {
                "psr-4": {
                    "Automattic\\WooCommerce\\Blocks\\": "src/"
                }
            },
            "notification-url": "https://packagist.org/downloads/",
            "license": [
                "GPL-3.0-or-later"
            ],
            "description": "WooCommerce blocks for the Gutenberg editor.",
            "homepage": "https://woocommerce.com/",
            "keywords": [
                "blocks",
                "gutenberg",
                "woocommerce"
            ],
<<<<<<< HEAD
            "time": "2021-04-13T16:06:16+00:00"
=======
            "support": {
                "issues": "https://github.com/woocommerce/woocommerce-gutenberg-products-block/issues",
                "source": "https://github.com/woocommerce/woocommerce-gutenberg-products-block/tree/v4.9.1"
            },
            "time": "2021-04-13T16:11:16+00:00"
>>>>>>> 8bef2978
        }
    ],
    "packages-dev": [
        {
            "name": "bamarni/composer-bin-plugin",
            "version": "1.4.1",
            "source": {
                "type": "git",
                "url": "https://github.com/bamarni/composer-bin-plugin.git",
                "reference": "9329fb0fbe29e0e1b2db8f4639a193e4f5406225"
            },
            "dist": {
                "type": "zip",
                "url": "https://api.github.com/repos/bamarni/composer-bin-plugin/zipball/9329fb0fbe29e0e1b2db8f4639a193e4f5406225",
                "reference": "9329fb0fbe29e0e1b2db8f4639a193e4f5406225",
                "shasum": ""
            },
            "require": {
                "composer-plugin-api": "^1.0 || ^2.0",
                "php": "^5.5.9 || ^7.0 || ^8.0"
            },
            "require-dev": {
                "composer/composer": "^1.0 || ^2.0",
                "symfony/console": "^2.5 || ^3.0 || ^4.0"
            },
            "type": "composer-plugin",
            "extra": {
                "class": "Bamarni\\Composer\\Bin\\Plugin"
            },
            "autoload": {
                "psr-4": {
                    "Bamarni\\Composer\\Bin\\": "src"
                }
            },
            "notification-url": "https://packagist.org/downloads/",
            "license": [
                "MIT"
            ],
            "description": "No conflicts for your bin dependencies",
            "keywords": [
                "composer",
                "conflict",
                "dependency",
                "executable",
                "isolation",
                "tool"
            ],
            "time": "2020-05-03T08:27:20+00:00"
        }
    ],
    "aliases": [],
    "minimum-stability": "dev",
    "stability-flags": [],
    "prefer-stable": true,
    "prefer-lowest": false,
    "platform": {
        "php": ">=7.0"
    },
    "platform-dev": [],
    "platform-overrides": {
        "php": "7.0"
    },
    "plugin-api-version": "1.1.0"
}<|MERGE_RESOLUTION|>--- conflicted
+++ resolved
@@ -589,15 +589,11 @@
                 "gutenberg",
                 "woocommerce"
             ],
-<<<<<<< HEAD
-            "time": "2021-04-13T16:06:16+00:00"
-=======
             "support": {
                 "issues": "https://github.com/woocommerce/woocommerce-gutenberg-products-block/issues",
                 "source": "https://github.com/woocommerce/woocommerce-gutenberg-products-block/tree/v4.9.1"
             },
             "time": "2021-04-13T16:11:16+00:00"
->>>>>>> 8bef2978
         }
     ],
     "packages-dev": [
