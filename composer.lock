{
    "_readme": [
        "This file locks the dependencies of your project to a known state",
        "Read more about it at https://getcomposer.org/doc/01-basic-usage.md#installing-dependencies",
        "This file is @generated automatically"
    ],
<<<<<<< HEAD
    "content-hash": "f694e88349087e677d5ae262107235de",
=======
    "content-hash": "ed397d52c25da204154232b3dd4b529f",
>>>>>>> 4850dc86
    "packages": [
        {
            "name": "automattic/jetpack-autoloader",
            "version": "2.10.1",
            "source": {
                "type": "git",
                "url": "https://github.com/Automattic/jetpack-autoloader.git",
                "reference": "20393c4677765c3e737dcb5aee7a3f7b90dce4b3"
            },
            "dist": {
                "type": "zip",
                "url": "https://api.github.com/repos/Automattic/jetpack-autoloader/zipball/20393c4677765c3e737dcb5aee7a3f7b90dce4b3",
                "reference": "20393c4677765c3e737dcb5aee7a3f7b90dce4b3",
                "shasum": ""
            },
            "require": {
                "composer-plugin-api": "^1.1 || ^2.0"
            },
            "require-dev": {
                "automattic/jetpack-changelogger": "^1.1",
                "yoast/phpunit-polyfills": "0.2.0"
            },
            "type": "composer-plugin",
            "extra": {
                "class": "Automattic\\Jetpack\\Autoloader\\CustomAutoloaderPlugin",
                "mirror-repo": "Automattic/jetpack-autoloader",
                "changelogger": {
                    "link-template": "https://github.com/Automattic/jetpack-autoloader/compare/v${old}...v${new}"
                },
                "branch-alias": {
                    "dev-master": "2.10.x-dev"
                }
            },
            "autoload": {
                "classmap": [
                    "src/AutoloadGenerator.php"
                ],
                "psr-4": {
                    "Automattic\\Jetpack\\Autoloader\\": "src"
                }
            },
            "notification-url": "https://packagist.org/downloads/",
            "license": [
                "GPL-2.0-or-later"
            ],
            "description": "Creates a custom autoloader for a plugin or theme.",
            "support": {
                "source": "https://github.com/Automattic/jetpack-autoloader/tree/2.10.1"
            },
            "time": "2021-03-30T15:15:59+00:00"
        },
        {
            "name": "automattic/jetpack-constants",
            "version": "v1.5.1",
            "source": {
                "type": "git",
                "url": "https://github.com/Automattic/jetpack-constants.git",
                "reference": "18f772daddc8be5df76c9f4a92e017a3c2569a5b"
            },
            "dist": {
                "type": "zip",
                "url": "https://api.github.com/repos/Automattic/jetpack-constants/zipball/18f772daddc8be5df76c9f4a92e017a3c2569a5b",
                "reference": "18f772daddc8be5df76c9f4a92e017a3c2569a5b",
                "shasum": ""
            },
            "require-dev": {
                "php-mock/php-mock": "^2.1",
                "phpunit/phpunit": "^5.7 || ^6.5 || ^7.5"
            },
            "type": "library",
            "autoload": {
                "classmap": [
                    "src/"
                ]
            },
            "notification-url": "https://packagist.org/downloads/",
            "license": [
                "GPL-2.0-or-later"
            ],
            "description": "A wrapper for defining constants in a more testable way.",
            "support": {
                "source": "https://github.com/Automattic/jetpack-constants/tree/v1.5.1"
            },
            "time": "2020-10-28T19:00:31+00:00"
        },
        {
            "name": "composer/installers",
            "version": "v1.12.0",
            "source": {
                "type": "git",
                "url": "https://github.com/composer/installers.git",
                "reference": "d20a64ed3c94748397ff5973488761b22f6d3f19"
            },
            "dist": {
                "type": "zip",
                "url": "https://api.github.com/repos/composer/installers/zipball/d20a64ed3c94748397ff5973488761b22f6d3f19",
                "reference": "d20a64ed3c94748397ff5973488761b22f6d3f19",
                "shasum": ""
            },
            "require": {
                "composer-plugin-api": "^1.0 || ^2.0"
            },
            "replace": {
                "roundcube/plugin-installer": "*",
                "shama/baton": "*"
            },
            "require-dev": {
                "composer/composer": "1.6.* || ^2.0",
                "composer/semver": "^1 || ^3",
                "phpstan/phpstan": "^0.12.55",
                "phpstan/phpstan-phpunit": "^0.12.16",
                "symfony/phpunit-bridge": "^4.2 || ^5",
                "symfony/process": "^2.3"
            },
            "type": "composer-plugin",
            "extra": {
                "class": "Composer\\Installers\\Plugin",
                "branch-alias": {
                    "dev-main": "1.x-dev"
                }
            },
            "autoload": {
                "psr-4": {
                    "Composer\\Installers\\": "src/Composer/Installers"
                }
            },
            "notification-url": "https://packagist.org/downloads/",
            "license": [
                "MIT"
            ],
            "authors": [
                {
                    "name": "Kyle Robinson Young",
                    "email": "kyle@dontkry.com",
                    "homepage": "https://github.com/shama"
                }
            ],
            "description": "A multi-framework Composer library installer",
            "homepage": "https://composer.github.io/installers/",
            "keywords": [
                "Craft",
                "Dolibarr",
                "Eliasis",
                "Hurad",
                "ImageCMS",
                "Kanboard",
                "Lan Management System",
                "MODX Evo",
                "MantisBT",
                "Mautic",
                "Maya",
                "OXID",
                "Plentymarkets",
                "Porto",
                "RadPHP",
                "SMF",
                "Starbug",
                "Thelia",
                "Whmcs",
                "WolfCMS",
                "agl",
                "aimeos",
                "annotatecms",
                "attogram",
                "bitrix",
                "cakephp",
                "chef",
                "cockpit",
                "codeigniter",
                "concrete5",
                "croogo",
                "dokuwiki",
                "drupal",
                "eZ Platform",
                "elgg",
                "expressionengine",
                "fuelphp",
                "grav",
                "installer",
                "itop",
                "joomla",
                "known",
                "kohana",
                "laravel",
                "lavalite",
                "lithium",
                "magento",
                "majima",
                "mako",
                "mediawiki",
                "miaoxing",
                "modulework",
                "modx",
                "moodle",
                "osclass",
                "pantheon",
                "phpbb",
                "piwik",
                "ppi",
                "processwire",
                "puppet",
                "pxcms",
                "reindex",
                "roundcube",
                "shopware",
                "silverstripe",
                "sydes",
                "sylius",
                "symfony",
                "tastyigniter",
                "typo3",
                "wordpress",
                "yawik",
                "zend",
                "zikula"
            ],
            "support": {
                "issues": "https://github.com/composer/installers/issues",
                "source": "https://github.com/composer/installers/tree/v1.12.0"
            },
            "funding": [
                {
                    "url": "https://packagist.com",
                    "type": "custom"
                },
                {
                    "url": "https://github.com/composer",
                    "type": "github"
                },
                {
                    "url": "https://tidelift.com/funding/github/packagist/composer/composer",
                    "type": "tidelift"
                }
            ],
            "time": "2021-09-13T08:19:44+00:00"
        },
        {
            "name": "maxmind-db/reader",
            "version": "v1.6.0",
            "source": {
                "type": "git",
                "url": "https://github.com/maxmind/MaxMind-DB-Reader-php.git",
                "reference": "febd4920bf17c1da84cef58e56a8227dfb37fbe4"
            },
            "dist": {
                "type": "zip",
                "url": "https://api.github.com/repos/maxmind/MaxMind-DB-Reader-php/zipball/febd4920bf17c1da84cef58e56a8227dfb37fbe4",
                "reference": "febd4920bf17c1da84cef58e56a8227dfb37fbe4",
                "shasum": ""
            },
            "require": {
                "php": ">=5.6"
            },
            "conflict": {
                "ext-maxminddb": "<1.6.0,>=2.0.0"
            },
            "require-dev": {
                "friendsofphp/php-cs-fixer": "2.*",
                "php-coveralls/php-coveralls": "^2.1",
                "phpunit/phpcov": "^3.0",
                "phpunit/phpunit": "5.*",
                "squizlabs/php_codesniffer": "3.*"
            },
            "suggest": {
                "ext-bcmath": "bcmath or gmp is required for decoding larger integers with the pure PHP decoder",
                "ext-gmp": "bcmath or gmp is required for decoding larger integers with the pure PHP decoder",
                "ext-maxminddb": "A C-based database decoder that provides significantly faster lookups"
            },
            "type": "library",
            "autoload": {
                "psr-4": {
                    "MaxMind\\Db\\": "src/MaxMind/Db"
                }
            },
            "notification-url": "https://packagist.org/downloads/",
            "license": [
                "Apache-2.0"
            ],
            "authors": [
                {
                    "name": "Gregory J. Oschwald",
                    "email": "goschwald@maxmind.com",
                    "homepage": "https://www.maxmind.com/"
                }
            ],
            "description": "MaxMind DB Reader API",
            "homepage": "https://github.com/maxmind/MaxMind-DB-Reader-php",
            "keywords": [
                "database",
                "geoip",
                "geoip2",
                "geolocation",
                "maxmind"
            ],
            "support": {
                "issues": "https://github.com/maxmind/MaxMind-DB-Reader-php/issues",
                "source": "https://github.com/maxmind/MaxMind-DB-Reader-php/tree/v1.6.0"
            },
            "time": "2019-12-19T22:59:03+00:00"
        },
        {
            "name": "pelago/emogrifier",
            "version": "v3.1.0",
            "source": {
                "type": "git",
                "url": "https://github.com/MyIntervals/emogrifier.git",
                "reference": "f6a5c7d44612d86c3901c93f1592f5440e6b2cd8"
            },
            "dist": {
                "type": "zip",
                "url": "https://api.github.com/repos/MyIntervals/emogrifier/zipball/f6a5c7d44612d86c3901c93f1592f5440e6b2cd8",
                "reference": "f6a5c7d44612d86c3901c93f1592f5440e6b2cd8",
                "shasum": ""
            },
            "require": {
                "ext-dom": "*",
                "ext-libxml": "*",
                "php": "^5.6 || ~7.0 || ~7.1 || ~7.2 || ~7.3 || ~7.4",
                "symfony/css-selector": "^2.8 || ^3.0 || ^4.0 || ^5.0"
            },
            "require-dev": {
                "friendsofphp/php-cs-fixer": "^2.15.3",
                "phpmd/phpmd": "^2.7.0",
                "phpunit/phpunit": "^5.7.27",
                "squizlabs/php_codesniffer": "^3.5.0"
            },
            "type": "library",
            "extra": {
                "branch-alias": {
                    "dev-master": "4.0.x-dev"
                }
            },
            "autoload": {
                "psr-4": {
                    "Pelago\\": "src/"
                }
            },
            "notification-url": "https://packagist.org/downloads/",
            "license": [
                "MIT"
            ],
            "authors": [
                {
                    "name": "Oliver Klee",
                    "email": "github@oliverklee.de"
                },
                {
                    "name": "Zoli Szabó",
                    "email": "zoli.szabo+github@gmail.com"
                },
                {
                    "name": "John Reeve",
                    "email": "jreeve@pelagodesign.com"
                },
                {
                    "name": "Jake Hotson",
                    "email": "jake@qzdesign.co.uk"
                },
                {
                    "name": "Cameron Brooks"
                },
                {
                    "name": "Jaime Prado"
                }
            ],
            "description": "Converts CSS styles into inline style attributes in your HTML code",
            "homepage": "https://www.myintervals.com/emogrifier.php",
            "keywords": [
                "css",
                "email",
                "pre-processing"
            ],
            "support": {
                "issues": "https://github.com/MyIntervals/emogrifier/issues",
                "source": "https://github.com/MyIntervals/emogrifier"
            },
            "time": "2019-12-26T19:37:31+00:00"
        },
        {
            "name": "psr/container",
            "version": "1.0.0",
            "source": {
                "type": "git",
                "url": "https://github.com/php-fig/container.git",
                "reference": "b7ce3b176482dbbc1245ebf52b181af44c2cf55f"
            },
            "dist": {
                "type": "zip",
                "url": "https://api.github.com/repos/php-fig/container/zipball/b7ce3b176482dbbc1245ebf52b181af44c2cf55f",
                "reference": "b7ce3b176482dbbc1245ebf52b181af44c2cf55f",
                "shasum": ""
            },
            "require": {
                "php": ">=5.3.0"
            },
            "type": "library",
            "extra": {
                "branch-alias": {
                    "dev-master": "1.0.x-dev"
                }
            },
            "autoload": {
                "psr-4": {
                    "Psr\\Container\\": "src/"
                }
            },
            "notification-url": "https://packagist.org/downloads/",
            "license": [
                "MIT"
            ],
            "authors": [
                {
                    "name": "PHP-FIG",
                    "homepage": "http://www.php-fig.org/"
                }
            ],
            "description": "Common Container Interface (PHP FIG PSR-11)",
            "homepage": "https://github.com/php-fig/container",
            "keywords": [
                "PSR-11",
                "container",
                "container-interface",
                "container-interop",
                "psr"
            ],
            "support": {
                "issues": "https://github.com/php-fig/container/issues",
                "source": "https://github.com/php-fig/container/tree/master"
            },
            "time": "2017-02-14T16:28:37+00:00"
        },
        {
            "name": "symfony/css-selector",
            "version": "v3.3.6",
            "source": {
                "type": "git",
                "url": "https://github.com/symfony/css-selector.git",
                "reference": "4d882dced7b995d5274293039370148e291808f2"
            },
            "dist": {
                "type": "zip",
                "url": "https://api.github.com/repos/symfony/css-selector/zipball/4d882dced7b995d5274293039370148e291808f2",
                "reference": "4d882dced7b995d5274293039370148e291808f2",
                "shasum": ""
            },
            "require": {
                "php": ">=5.5.9"
            },
            "type": "library",
            "extra": {
                "branch-alias": {
                    "dev-master": "3.3-dev"
                }
            },
            "autoload": {
                "psr-4": {
                    "Symfony\\Component\\CssSelector\\": ""
                },
                "exclude-from-classmap": [
                    "/Tests/"
                ]
            },
            "notification-url": "https://packagist.org/downloads/",
            "license": [
                "MIT"
            ],
            "authors": [
                {
                    "name": "Jean-François Simon",
                    "email": "jeanfrancois.simon@sensiolabs.com"
                },
                {
                    "name": "Fabien Potencier",
                    "email": "fabien@symfony.com"
                },
                {
                    "name": "Symfony Community",
                    "homepage": "https://symfony.com/contributors"
                }
            ],
            "description": "Symfony CssSelector Component",
            "homepage": "https://symfony.com",
            "support": {
                "source": "https://github.com/symfony/css-selector/tree/master"
            },
            "time": "2017-05-01T15:01:29+00:00"
        },
        {
            "name": "woocommerce/action-scheduler",
            "version": "3.3.0",
            "source": {
                "type": "git",
                "url": "https://github.com/woocommerce/action-scheduler.git",
                "reference": "5588a831cd2453ecf7d4803f3a81063e13cde93d"
            },
            "dist": {
                "type": "zip",
                "url": "https://api.github.com/repos/woocommerce/action-scheduler/zipball/5588a831cd2453ecf7d4803f3a81063e13cde93d",
                "reference": "5588a831cd2453ecf7d4803f3a81063e13cde93d",
                "shasum": ""
            },
            "require-dev": {
                "phpunit/phpunit": "^7.5",
                "woocommerce/woocommerce-sniffs": "0.1.0",
                "wp-cli/wp-cli": "~2.5.0"
            },
            "type": "wordpress-plugin",
            "extra": {
                "scripts-description": {
                    "test": "Run unit tests",
                    "phpcs": "Analyze code against the WordPress coding standards with PHP_CodeSniffer",
                    "phpcbf": "Fix coding standards warnings/errors automatically with PHP Code Beautifier"
                }
            },
            "notification-url": "https://packagist.org/downloads/",
            "license": [
                "GPL-3.0-or-later"
            ],
            "description": "Action Scheduler for WordPress and WooCommerce",
            "homepage": "https://actionscheduler.org/",
            "support": {
                "issues": "https://github.com/woocommerce/action-scheduler/issues",
                "source": "https://github.com/woocommerce/action-scheduler/tree/3.3.0"
            },
            "time": "2021-09-15T21:08:48+00:00"
        },
        {
            "name": "woocommerce/woocommerce-admin",
            "version": "2.7.2",
            "source": {
                "type": "git",
                "url": "https://github.com/woocommerce/woocommerce-admin.git",
                "reference": "9ce54862556815e74cfe2476fae0eb30fcfd65d6"
            },
            "dist": {
                "type": "zip",
                "url": "https://api.github.com/repos/woocommerce/woocommerce-admin/zipball/9ce54862556815e74cfe2476fae0eb30fcfd65d6",
                "reference": "9ce54862556815e74cfe2476fae0eb30fcfd65d6",
                "shasum": ""
            },
            "require": {
                "automattic/jetpack-autoloader": "^2.9.1",
                "composer/installers": "^1.9.0",
                "php": ">=7.0"
            },
            "require-dev": {
                "automattic/jetpack-changelogger": "^1.1",
                "bamarni/composer-bin-plugin": "^1.4",
                "suin/phpcs-psr4-sniff": "^2.2",
                "woocommerce/woocommerce-sniffs": "0.1.0"
            },
            "type": "wordpress-plugin",
            "extra": {
                "scripts-description": {
                    "test": "Run unit tests",
                    "phpcs": "Analyze code against the WordPress coding standards with PHP_CodeSniffer",
                    "phpcbf": "Fix coding standards warnings/errors automatically with PHP Code Beautifier"
                },
                "bamarni-bin": {
                    "target-directory": "bin/composer"
                },
                "changelogger": {
                    "changelog": "./changelog.txt",
                    "formatter": {
                        "filename": "bin/changelogger/WCAdminFormatter.php"
                    },
                    "versioning": "semver",
                    "changes-dir": "./changelogs",
                    "types": [
                        "Fix",
                        "Add",
                        "Update",
                        "Dev",
                        "Tweak",
                        "Performance",
                        "Enhancement"
                    ]
                }
            },
            "autoload": {
                "psr-4": {
                    "Automattic\\WooCommerce\\Admin\\": "src/"
                }
            },
            "notification-url": "https://packagist.org/downloads/",
            "license": [
                "GPL-3.0-or-later"
            ],
            "description": "A modern, javascript-driven WooCommerce Admin experience.",
            "homepage": "https://github.com/woocommerce/woocommerce-admin",
            "support": {
                "issues": "https://github.com/woocommerce/woocommerce-admin/issues",
                "source": "https://github.com/woocommerce/woocommerce-admin/tree/v2.7.2"
            },
            "time": "2021-10-11T21:11:02+00:00"
        },
        {
            "name": "woocommerce/woocommerce-blocks",
            "version": "v5.9.1",
            "source": {
                "type": "git",
                "url": "https://github.com/woocommerce/woocommerce-gutenberg-products-block.git",
                "reference": "edfe8e40307f6f48236a066aade02a580d1b74fd"
            },
            "dist": {
                "type": "zip",
                "url": "https://api.github.com/repos/woocommerce/woocommerce-gutenberg-products-block/zipball/edfe8e40307f6f48236a066aade02a580d1b74fd",
                "reference": "edfe8e40307f6f48236a066aade02a580d1b74fd",
                "shasum": ""
            },
            "require": {
                "automattic/jetpack-autoloader": "^2.9.1",
                "composer/installers": "^1.7.0"
            },
            "require-dev": {
                "woocommerce/woocommerce-sniffs": "0.1.0",
                "wp-phpunit/wp-phpunit": "^5.4",
                "yoast/phpunit-polyfills": "^1.0"
            },
            "type": "wordpress-plugin",
            "extra": {
                "scripts-description": {
                    "phpcs": "Analyze code against the WordPress coding standards with PHP_CodeSniffer",
                    "phpcbf": "Fix coding standards warnings/errors automatically with PHP Code Beautifier"
                }
            },
            "autoload": {
                "psr-4": {
                    "Automattic\\WooCommerce\\Blocks\\": "src/"
                }
            },
            "notification-url": "https://packagist.org/downloads/",
            "license": [
                "GPL-3.0-or-later"
            ],
            "description": "WooCommerce blocks for the Gutenberg editor.",
            "homepage": "https://woocommerce.com/",
            "keywords": [
                "blocks",
                "gutenberg",
                "woocommerce"
            ],
            "support": {
                "issues": "https://github.com/woocommerce/woocommerce-gutenberg-products-block/issues",
                "source": "https://github.com/woocommerce/woocommerce-gutenberg-products-block/tree/v5.9.1"
            },
            "time": "2021-09-24T08:17:10+00:00"
        }
    ],
    "packages-dev": [
        {
            "name": "bamarni/composer-bin-plugin",
            "version": "1.4.1",
            "source": {
                "type": "git",
                "url": "https://github.com/bamarni/composer-bin-plugin.git",
                "reference": "9329fb0fbe29e0e1b2db8f4639a193e4f5406225"
            },
            "dist": {
                "type": "zip",
                "url": "https://api.github.com/repos/bamarni/composer-bin-plugin/zipball/9329fb0fbe29e0e1b2db8f4639a193e4f5406225",
                "reference": "9329fb0fbe29e0e1b2db8f4639a193e4f5406225",
                "shasum": ""
            },
            "require": {
                "composer-plugin-api": "^1.0 || ^2.0",
                "php": "^5.5.9 || ^7.0 || ^8.0"
            },
            "require-dev": {
                "composer/composer": "^1.0 || ^2.0",
                "symfony/console": "^2.5 || ^3.0 || ^4.0"
            },
            "type": "composer-plugin",
            "extra": {
                "class": "Bamarni\\Composer\\Bin\\Plugin"
            },
            "autoload": {
                "psr-4": {
                    "Bamarni\\Composer\\Bin\\": "src"
                }
            },
            "notification-url": "https://packagist.org/downloads/",
            "license": [
                "MIT"
            ],
            "description": "No conflicts for your bin dependencies",
            "keywords": [
                "composer",
                "conflict",
                "dependency",
                "executable",
                "isolation",
                "tool"
            ],
            "support": {
                "issues": "https://github.com/bamarni/composer-bin-plugin/issues",
                "source": "https://github.com/bamarni/composer-bin-plugin/tree/master"
            },
            "time": "2020-05-03T08:27:20+00:00"
        },
        {
            "name": "doctrine/instantiator",
            "version": "1.0.5",
            "source": {
                "type": "git",
                "url": "https://github.com/doctrine/instantiator.git",
                "reference": "8e884e78f9f0eb1329e445619e04456e64d8051d"
            },
            "dist": {
                "type": "zip",
                "url": "https://api.github.com/repos/doctrine/instantiator/zipball/8e884e78f9f0eb1329e445619e04456e64d8051d",
                "reference": "8e884e78f9f0eb1329e445619e04456e64d8051d",
                "shasum": ""
            },
            "require": {
                "php": ">=5.3,<8.0-DEV"
            },
            "require-dev": {
                "athletic/athletic": "~0.1.8",
                "ext-pdo": "*",
                "ext-phar": "*",
                "phpunit/phpunit": "~4.0",
                "squizlabs/php_codesniffer": "~2.0"
            },
            "type": "library",
            "extra": {
                "branch-alias": {
                    "dev-master": "1.0.x-dev"
                }
            },
            "autoload": {
                "psr-4": {
                    "Doctrine\\Instantiator\\": "src/Doctrine/Instantiator/"
                }
            },
            "notification-url": "https://packagist.org/downloads/",
            "license": [
                "MIT"
            ],
            "authors": [
                {
                    "name": "Marco Pivetta",
                    "email": "ocramius@gmail.com",
                    "homepage": "http://ocramius.github.com/"
                }
            ],
            "description": "A small, lightweight utility to instantiate objects in PHP without invoking their constructors",
            "homepage": "https://github.com/doctrine/instantiator",
            "keywords": [
                "constructor",
                "instantiate"
            ],
            "support": {
                "issues": "https://github.com/doctrine/instantiator/issues",
                "source": "https://github.com/doctrine/instantiator/tree/master"
            },
            "time": "2015-06-14T21:17:01+00:00"
        },
        {
            "name": "myclabs/deep-copy",
            "version": "1.7.0",
            "source": {
                "type": "git",
                "url": "https://github.com/myclabs/DeepCopy.git",
                "reference": "3b8a3a99ba1f6a3952ac2747d989303cbd6b7a3e"
            },
            "dist": {
                "type": "zip",
                "url": "https://api.github.com/repos/myclabs/DeepCopy/zipball/3b8a3a99ba1f6a3952ac2747d989303cbd6b7a3e",
                "reference": "3b8a3a99ba1f6a3952ac2747d989303cbd6b7a3e",
                "shasum": ""
            },
            "require": {
                "php": "^5.6 || ^7.0"
            },
            "require-dev": {
                "doctrine/collections": "^1.0",
                "doctrine/common": "^2.6",
                "phpunit/phpunit": "^4.1"
            },
            "type": "library",
            "autoload": {
                "psr-4": {
                    "DeepCopy\\": "src/DeepCopy/"
                },
                "files": [
                    "src/DeepCopy/deep_copy.php"
                ]
            },
            "notification-url": "https://packagist.org/downloads/",
            "license": [
                "MIT"
            ],
            "description": "Create deep copies (clones) of your objects",
            "keywords": [
                "clone",
                "copy",
                "duplicate",
                "object",
                "object graph"
            ],
            "support": {
                "issues": "https://github.com/myclabs/DeepCopy/issues",
                "source": "https://github.com/myclabs/DeepCopy/tree/1.x"
            },
            "time": "2017-10-19T19:58:43+00:00"
        },
        {
            "name": "phar-io/manifest",
            "version": "1.0.1",
            "source": {
                "type": "git",
                "url": "https://github.com/phar-io/manifest.git",
                "reference": "2df402786ab5368a0169091f61a7c1e0eb6852d0"
            },
            "dist": {
                "type": "zip",
                "url": "https://api.github.com/repos/phar-io/manifest/zipball/2df402786ab5368a0169091f61a7c1e0eb6852d0",
                "reference": "2df402786ab5368a0169091f61a7c1e0eb6852d0",
                "shasum": ""
            },
            "require": {
                "ext-dom": "*",
                "ext-phar": "*",
                "phar-io/version": "^1.0.1",
                "php": "^5.6 || ^7.0"
            },
            "type": "library",
            "extra": {
                "branch-alias": {
                    "dev-master": "1.0.x-dev"
                }
            },
            "autoload": {
                "classmap": [
                    "src/"
                ]
            },
            "notification-url": "https://packagist.org/downloads/",
            "license": [
                "BSD-3-Clause"
            ],
            "authors": [
                {
                    "name": "Arne Blankerts",
                    "email": "arne@blankerts.de",
                    "role": "Developer"
                },
                {
                    "name": "Sebastian Heuer",
                    "email": "sebastian@phpeople.de",
                    "role": "Developer"
                },
                {
                    "name": "Sebastian Bergmann",
                    "email": "sebastian@phpunit.de",
                    "role": "Developer"
                }
            ],
            "description": "Component for reading phar.io manifest information from a PHP Archive (PHAR)",
            "support": {
                "issues": "https://github.com/phar-io/manifest/issues",
                "source": "https://github.com/phar-io/manifest/tree/master"
            },
            "time": "2017-03-05T18:14:27+00:00"
        },
        {
            "name": "phar-io/version",
            "version": "1.0.1",
            "source": {
                "type": "git",
                "url": "https://github.com/phar-io/version.git",
                "reference": "a70c0ced4be299a63d32fa96d9281d03e94041df"
            },
            "dist": {
                "type": "zip",
                "url": "https://api.github.com/repos/phar-io/version/zipball/a70c0ced4be299a63d32fa96d9281d03e94041df",
                "reference": "a70c0ced4be299a63d32fa96d9281d03e94041df",
                "shasum": ""
            },
            "require": {
                "php": "^5.6 || ^7.0"
            },
            "type": "library",
            "autoload": {
                "classmap": [
                    "src/"
                ]
            },
            "notification-url": "https://packagist.org/downloads/",
            "license": [
                "BSD-3-Clause"
            ],
            "authors": [
                {
                    "name": "Arne Blankerts",
                    "email": "arne@blankerts.de",
                    "role": "Developer"
                },
                {
                    "name": "Sebastian Heuer",
                    "email": "sebastian@phpeople.de",
                    "role": "Developer"
                },
                {
                    "name": "Sebastian Bergmann",
                    "email": "sebastian@phpunit.de",
                    "role": "Developer"
                }
            ],
            "description": "Library for handling version information and constraints",
            "support": {
                "issues": "https://github.com/phar-io/version/issues",
                "source": "https://github.com/phar-io/version/tree/master"
            },
            "time": "2017-03-05T17:38:23+00:00"
        },
        {
            "name": "phpdocumentor/reflection-common",
            "version": "1.0.1",
            "source": {
                "type": "git",
                "url": "https://github.com/phpDocumentor/ReflectionCommon.git",
                "reference": "21bdeb5f65d7ebf9f43b1b25d404f87deab5bfb6"
            },
            "dist": {
                "type": "zip",
                "url": "https://api.github.com/repos/phpDocumentor/ReflectionCommon/zipball/21bdeb5f65d7ebf9f43b1b25d404f87deab5bfb6",
                "reference": "21bdeb5f65d7ebf9f43b1b25d404f87deab5bfb6",
                "shasum": ""
            },
            "require": {
                "php": ">=5.5"
            },
            "require-dev": {
                "phpunit/phpunit": "^4.6"
            },
            "type": "library",
            "extra": {
                "branch-alias": {
                    "dev-master": "1.0.x-dev"
                }
            },
            "autoload": {
                "psr-4": {
                    "phpDocumentor\\Reflection\\": [
                        "src"
                    ]
                }
            },
            "notification-url": "https://packagist.org/downloads/",
            "license": [
                "MIT"
            ],
            "authors": [
                {
                    "name": "Jaap van Otterdijk",
                    "email": "opensource@ijaap.nl"
                }
            ],
            "description": "Common reflection classes used by phpdocumentor to reflect the code structure",
            "homepage": "http://www.phpdoc.org",
            "keywords": [
                "FQSEN",
                "phpDocumentor",
                "phpdoc",
                "reflection",
                "static analysis"
            ],
            "support": {
                "issues": "https://github.com/phpDocumentor/ReflectionCommon/issues",
                "source": "https://github.com/phpDocumentor/ReflectionCommon/tree/master"
            },
            "time": "2017-09-11T18:02:19+00:00"
        },
        {
            "name": "phpdocumentor/reflection-docblock",
            "version": "4.3.4",
            "source": {
                "type": "git",
                "url": "https://github.com/phpDocumentor/ReflectionDocBlock.git",
                "reference": "da3fd972d6bafd628114f7e7e036f45944b62e9c"
            },
            "dist": {
                "type": "zip",
                "url": "https://api.github.com/repos/phpDocumentor/ReflectionDocBlock/zipball/da3fd972d6bafd628114f7e7e036f45944b62e9c",
                "reference": "da3fd972d6bafd628114f7e7e036f45944b62e9c",
                "shasum": ""
            },
            "require": {
                "php": "^7.0",
                "phpdocumentor/reflection-common": "^1.0.0 || ^2.0.0",
                "phpdocumentor/type-resolver": "~0.4 || ^1.0.0",
                "webmozart/assert": "^1.0"
            },
            "require-dev": {
                "doctrine/instantiator": "^1.0.5",
                "mockery/mockery": "^1.0",
                "phpdocumentor/type-resolver": "0.4.*",
                "phpunit/phpunit": "^6.4"
            },
            "type": "library",
            "extra": {
                "branch-alias": {
                    "dev-master": "4.x-dev"
                }
            },
            "autoload": {
                "psr-4": {
                    "phpDocumentor\\Reflection\\": [
                        "src/"
                    ]
                }
            },
            "notification-url": "https://packagist.org/downloads/",
            "license": [
                "MIT"
            ],
            "authors": [
                {
                    "name": "Mike van Riel",
                    "email": "me@mikevanriel.com"
                }
            ],
            "description": "With this component, a library can provide support for annotations via DocBlocks or otherwise retrieve information that is embedded in a DocBlock.",
            "support": {
                "issues": "https://github.com/phpDocumentor/ReflectionDocBlock/issues",
                "source": "https://github.com/phpDocumentor/ReflectionDocBlock/tree/release/4.x"
            },
            "time": "2019-12-28T18:55:12+00:00"
        },
        {
            "name": "phpdocumentor/type-resolver",
            "version": "0.5.1",
            "source": {
                "type": "git",
                "url": "https://github.com/phpDocumentor/TypeResolver.git",
                "reference": "cf842904952e64e703800d094cdf34e715a8a3ae"
            },
            "dist": {
                "type": "zip",
                "url": "https://api.github.com/repos/phpDocumentor/TypeResolver/zipball/cf842904952e64e703800d094cdf34e715a8a3ae",
                "reference": "cf842904952e64e703800d094cdf34e715a8a3ae",
                "shasum": ""
            },
            "require": {
                "php": "^7.0",
                "phpdocumentor/reflection-common": "^1.0"
            },
            "require-dev": {
                "mockery/mockery": "^1.0",
                "phpunit/phpunit": "^6.4"
            },
            "type": "library",
            "extra": {
                "branch-alias": {
                    "dev-master": "1.0.x-dev"
                }
            },
            "autoload": {
                "psr-4": {
                    "phpDocumentor\\Reflection\\": "src"
                }
            },
            "notification-url": "https://packagist.org/downloads/",
            "license": [
                "MIT"
            ],
            "authors": [
                {
                    "name": "Mike van Riel",
                    "email": "me@mikevanriel.com"
                }
            ],
            "support": {
                "issues": "https://github.com/phpDocumentor/TypeResolver/issues",
                "source": "https://github.com/phpDocumentor/TypeResolver/tree/master"
            },
            "time": "2017-12-30T13:23:38+00:00"
        },
        {
            "name": "phpspec/prophecy",
            "version": "v1.10.3",
            "source": {
                "type": "git",
                "url": "https://github.com/phpspec/prophecy.git",
                "reference": "451c3cd1418cf640de218914901e51b064abb093"
            },
            "dist": {
                "type": "zip",
                "url": "https://api.github.com/repos/phpspec/prophecy/zipball/451c3cd1418cf640de218914901e51b064abb093",
                "reference": "451c3cd1418cf640de218914901e51b064abb093",
                "shasum": ""
            },
            "require": {
                "doctrine/instantiator": "^1.0.2",
                "php": "^5.3|^7.0",
                "phpdocumentor/reflection-docblock": "^2.0|^3.0.2|^4.0|^5.0",
                "sebastian/comparator": "^1.2.3|^2.0|^3.0|^4.0",
                "sebastian/recursion-context": "^1.0|^2.0|^3.0|^4.0"
            },
            "require-dev": {
                "phpspec/phpspec": "^2.5 || ^3.2",
                "phpunit/phpunit": "^4.8.35 || ^5.7 || ^6.5 || ^7.1"
            },
            "type": "library",
            "extra": {
                "branch-alias": {
                    "dev-master": "1.10.x-dev"
                }
            },
            "autoload": {
                "psr-4": {
                    "Prophecy\\": "src/Prophecy"
                }
            },
            "notification-url": "https://packagist.org/downloads/",
            "license": [
                "MIT"
            ],
            "authors": [
                {
                    "name": "Konstantin Kudryashov",
                    "email": "ever.zet@gmail.com",
                    "homepage": "http://everzet.com"
                },
                {
                    "name": "Marcello Duarte",
                    "email": "marcello.duarte@gmail.com"
                }
            ],
            "description": "Highly opinionated mocking framework for PHP 5.3+",
            "homepage": "https://github.com/phpspec/prophecy",
            "keywords": [
                "Double",
                "Dummy",
                "fake",
                "mock",
                "spy",
                "stub"
            ],
            "support": {
                "issues": "https://github.com/phpspec/prophecy/issues",
                "source": "https://github.com/phpspec/prophecy/tree/v1.10.3"
            },
            "time": "2020-03-05T15:02:03+00:00"
        },
        {
            "name": "phpunit/php-code-coverage",
            "version": "5.3.2",
            "source": {
                "type": "git",
                "url": "https://github.com/sebastianbergmann/php-code-coverage.git",
                "reference": "c89677919c5dd6d3b3852f230a663118762218ac"
            },
            "dist": {
                "type": "zip",
                "url": "https://api.github.com/repos/sebastianbergmann/php-code-coverage/zipball/c89677919c5dd6d3b3852f230a663118762218ac",
                "reference": "c89677919c5dd6d3b3852f230a663118762218ac",
                "shasum": ""
            },
            "require": {
                "ext-dom": "*",
                "ext-xmlwriter": "*",
                "php": "^7.0",
                "phpunit/php-file-iterator": "^1.4.2",
                "phpunit/php-text-template": "^1.2.1",
                "phpunit/php-token-stream": "^2.0.1",
                "sebastian/code-unit-reverse-lookup": "^1.0.1",
                "sebastian/environment": "^3.0",
                "sebastian/version": "^2.0.1",
                "theseer/tokenizer": "^1.1"
            },
            "require-dev": {
                "phpunit/phpunit": "^6.0"
            },
            "suggest": {
                "ext-xdebug": "^2.5.5"
            },
            "type": "library",
            "extra": {
                "branch-alias": {
                    "dev-master": "5.3.x-dev"
                }
            },
            "autoload": {
                "classmap": [
                    "src/"
                ]
            },
            "notification-url": "https://packagist.org/downloads/",
            "license": [
                "BSD-3-Clause"
            ],
            "authors": [
                {
                    "name": "Sebastian Bergmann",
                    "email": "sebastian@phpunit.de",
                    "role": "lead"
                }
            ],
            "description": "Library that provides collection, processing, and rendering functionality for PHP code coverage information.",
            "homepage": "https://github.com/sebastianbergmann/php-code-coverage",
            "keywords": [
                "coverage",
                "testing",
                "xunit"
            ],
            "support": {
                "issues": "https://github.com/sebastianbergmann/php-code-coverage/issues",
                "source": "https://github.com/sebastianbergmann/php-code-coverage/tree/5.3"
            },
            "time": "2018-04-06T15:36:58+00:00"
        },
        {
            "name": "phpunit/php-file-iterator",
            "version": "1.4.5",
            "source": {
                "type": "git",
                "url": "https://github.com/sebastianbergmann/php-file-iterator.git",
                "reference": "730b01bc3e867237eaac355e06a36b85dd93a8b4"
            },
            "dist": {
                "type": "zip",
                "url": "https://api.github.com/repos/sebastianbergmann/php-file-iterator/zipball/730b01bc3e867237eaac355e06a36b85dd93a8b4",
                "reference": "730b01bc3e867237eaac355e06a36b85dd93a8b4",
                "shasum": ""
            },
            "require": {
                "php": ">=5.3.3"
            },
            "type": "library",
            "extra": {
                "branch-alias": {
                    "dev-master": "1.4.x-dev"
                }
            },
            "autoload": {
                "classmap": [
                    "src/"
                ]
            },
            "notification-url": "https://packagist.org/downloads/",
            "license": [
                "BSD-3-Clause"
            ],
            "authors": [
                {
                    "name": "Sebastian Bergmann",
                    "email": "sb@sebastian-bergmann.de",
                    "role": "lead"
                }
            ],
            "description": "FilterIterator implementation that filters files based on a list of suffixes.",
            "homepage": "https://github.com/sebastianbergmann/php-file-iterator/",
            "keywords": [
                "filesystem",
                "iterator"
            ],
            "support": {
                "irc": "irc://irc.freenode.net/phpunit",
                "issues": "https://github.com/sebastianbergmann/php-file-iterator/issues",
                "source": "https://github.com/sebastianbergmann/php-file-iterator/tree/1.4.5"
            },
            "time": "2017-11-27T13:52:08+00:00"
        },
        {
            "name": "phpunit/php-text-template",
            "version": "1.2.1",
            "source": {
                "type": "git",
                "url": "https://github.com/sebastianbergmann/php-text-template.git",
                "reference": "31f8b717e51d9a2afca6c9f046f5d69fc27c8686"
            },
            "dist": {
                "type": "zip",
                "url": "https://api.github.com/repos/sebastianbergmann/php-text-template/zipball/31f8b717e51d9a2afca6c9f046f5d69fc27c8686",
                "reference": "31f8b717e51d9a2afca6c9f046f5d69fc27c8686",
                "shasum": ""
            },
            "require": {
                "php": ">=5.3.3"
            },
            "type": "library",
            "autoload": {
                "classmap": [
                    "src/"
                ]
            },
            "notification-url": "https://packagist.org/downloads/",
            "license": [
                "BSD-3-Clause"
            ],
            "authors": [
                {
                    "name": "Sebastian Bergmann",
                    "email": "sebastian@phpunit.de",
                    "role": "lead"
                }
            ],
            "description": "Simple template engine.",
            "homepage": "https://github.com/sebastianbergmann/php-text-template/",
            "keywords": [
                "template"
            ],
            "support": {
                "issues": "https://github.com/sebastianbergmann/php-text-template/issues",
                "source": "https://github.com/sebastianbergmann/php-text-template/tree/1.2.1"
            },
            "time": "2015-06-21T13:50:34+00:00"
        },
        {
            "name": "phpunit/php-timer",
            "version": "1.0.9",
            "source": {
                "type": "git",
                "url": "https://github.com/sebastianbergmann/php-timer.git",
                "reference": "3dcf38ca72b158baf0bc245e9184d3fdffa9c46f"
            },
            "dist": {
                "type": "zip",
                "url": "https://api.github.com/repos/sebastianbergmann/php-timer/zipball/3dcf38ca72b158baf0bc245e9184d3fdffa9c46f",
                "reference": "3dcf38ca72b158baf0bc245e9184d3fdffa9c46f",
                "shasum": ""
            },
            "require": {
                "php": "^5.3.3 || ^7.0"
            },
            "require-dev": {
                "phpunit/phpunit": "^4.8.35 || ^5.7 || ^6.0"
            },
            "type": "library",
            "extra": {
                "branch-alias": {
                    "dev-master": "1.0-dev"
                }
            },
            "autoload": {
                "classmap": [
                    "src/"
                ]
            },
            "notification-url": "https://packagist.org/downloads/",
            "license": [
                "BSD-3-Clause"
            ],
            "authors": [
                {
                    "name": "Sebastian Bergmann",
                    "email": "sb@sebastian-bergmann.de",
                    "role": "lead"
                }
            ],
            "description": "Utility class for timing",
            "homepage": "https://github.com/sebastianbergmann/php-timer/",
            "keywords": [
                "timer"
            ],
            "support": {
                "issues": "https://github.com/sebastianbergmann/php-timer/issues",
                "source": "https://github.com/sebastianbergmann/php-timer/tree/master"
            },
            "time": "2017-02-26T11:10:40+00:00"
        },
        {
            "name": "phpunit/php-token-stream",
            "version": "2.0.2",
            "source": {
                "type": "git",
                "url": "https://github.com/sebastianbergmann/php-token-stream.git",
                "reference": "791198a2c6254db10131eecfe8c06670700904db"
            },
            "dist": {
                "type": "zip",
                "url": "https://api.github.com/repos/sebastianbergmann/php-token-stream/zipball/791198a2c6254db10131eecfe8c06670700904db",
                "reference": "791198a2c6254db10131eecfe8c06670700904db",
                "shasum": ""
            },
            "require": {
                "ext-tokenizer": "*",
                "php": "^7.0"
            },
            "require-dev": {
                "phpunit/phpunit": "^6.2.4"
            },
            "type": "library",
            "extra": {
                "branch-alias": {
                    "dev-master": "2.0-dev"
                }
            },
            "autoload": {
                "classmap": [
                    "src/"
                ]
            },
            "notification-url": "https://packagist.org/downloads/",
            "license": [
                "BSD-3-Clause"
            ],
            "authors": [
                {
                    "name": "Sebastian Bergmann",
                    "email": "sebastian@phpunit.de"
                }
            ],
            "description": "Wrapper around PHP's tokenizer extension.",
            "homepage": "https://github.com/sebastianbergmann/php-token-stream/",
            "keywords": [
                "tokenizer"
            ],
            "support": {
                "issues": "https://github.com/sebastianbergmann/php-token-stream/issues",
                "source": "https://github.com/sebastianbergmann/php-token-stream/tree/master"
            },
            "abandoned": true,
            "time": "2017-11-27T05:48:46+00:00"
        },
        {
            "name": "phpunit/phpunit",
            "version": "6.5.14",
            "source": {
                "type": "git",
                "url": "https://github.com/sebastianbergmann/phpunit.git",
                "reference": "bac23fe7ff13dbdb461481f706f0e9fe746334b7"
            },
            "dist": {
                "type": "zip",
                "url": "https://api.github.com/repos/sebastianbergmann/phpunit/zipball/bac23fe7ff13dbdb461481f706f0e9fe746334b7",
                "reference": "bac23fe7ff13dbdb461481f706f0e9fe746334b7",
                "shasum": ""
            },
            "require": {
                "ext-dom": "*",
                "ext-json": "*",
                "ext-libxml": "*",
                "ext-mbstring": "*",
                "ext-xml": "*",
                "myclabs/deep-copy": "^1.6.1",
                "phar-io/manifest": "^1.0.1",
                "phar-io/version": "^1.0",
                "php": "^7.0",
                "phpspec/prophecy": "^1.7",
                "phpunit/php-code-coverage": "^5.3",
                "phpunit/php-file-iterator": "^1.4.3",
                "phpunit/php-text-template": "^1.2.1",
                "phpunit/php-timer": "^1.0.9",
                "phpunit/phpunit-mock-objects": "^5.0.9",
                "sebastian/comparator": "^2.1",
                "sebastian/diff": "^2.0",
                "sebastian/environment": "^3.1",
                "sebastian/exporter": "^3.1",
                "sebastian/global-state": "^2.0",
                "sebastian/object-enumerator": "^3.0.3",
                "sebastian/resource-operations": "^1.0",
                "sebastian/version": "^2.0.1"
            },
            "conflict": {
                "phpdocumentor/reflection-docblock": "3.0.2",
                "phpunit/dbunit": "<3.0"
            },
            "require-dev": {
                "ext-pdo": "*"
            },
            "suggest": {
                "ext-xdebug": "*",
                "phpunit/php-invoker": "^1.1"
            },
            "bin": [
                "phpunit"
            ],
            "type": "library",
            "extra": {
                "branch-alias": {
                    "dev-master": "6.5.x-dev"
                }
            },
            "autoload": {
                "classmap": [
                    "src/"
                ]
            },
            "notification-url": "https://packagist.org/downloads/",
            "license": [
                "BSD-3-Clause"
            ],
            "authors": [
                {
                    "name": "Sebastian Bergmann",
                    "email": "sebastian@phpunit.de",
                    "role": "lead"
                }
            ],
            "description": "The PHP Unit Testing framework.",
            "homepage": "https://phpunit.de/",
            "keywords": [
                "phpunit",
                "testing",
                "xunit"
            ],
            "support": {
                "issues": "https://github.com/sebastianbergmann/phpunit/issues",
                "source": "https://github.com/sebastianbergmann/phpunit/tree/6.5.14"
            },
            "time": "2019-02-01T05:22:47+00:00"
        },
        {
            "name": "phpunit/phpunit-mock-objects",
            "version": "5.0.10",
            "source": {
                "type": "git",
                "url": "https://github.com/sebastianbergmann/phpunit-mock-objects.git",
                "reference": "cd1cf05c553ecfec36b170070573e540b67d3f1f"
            },
            "dist": {
                "type": "zip",
                "url": "https://api.github.com/repos/sebastianbergmann/phpunit-mock-objects/zipball/cd1cf05c553ecfec36b170070573e540b67d3f1f",
                "reference": "cd1cf05c553ecfec36b170070573e540b67d3f1f",
                "shasum": ""
            },
            "require": {
                "doctrine/instantiator": "^1.0.5",
                "php": "^7.0",
                "phpunit/php-text-template": "^1.2.1",
                "sebastian/exporter": "^3.1"
            },
            "conflict": {
                "phpunit/phpunit": "<6.0"
            },
            "require-dev": {
                "phpunit/phpunit": "^6.5.11"
            },
            "suggest": {
                "ext-soap": "*"
            },
            "type": "library",
            "extra": {
                "branch-alias": {
                    "dev-master": "5.0.x-dev"
                }
            },
            "autoload": {
                "classmap": [
                    "src/"
                ]
            },
            "notification-url": "https://packagist.org/downloads/",
            "license": [
                "BSD-3-Clause"
            ],
            "authors": [
                {
                    "name": "Sebastian Bergmann",
                    "email": "sebastian@phpunit.de",
                    "role": "lead"
                }
            ],
            "description": "Mock Object library for PHPUnit",
            "homepage": "https://github.com/sebastianbergmann/phpunit-mock-objects/",
            "keywords": [
                "mock",
                "xunit"
            ],
            "support": {
                "issues": "https://github.com/sebastianbergmann/phpunit-mock-objects/issues",
                "source": "https://github.com/sebastianbergmann/phpunit-mock-objects/tree/5.0.10"
            },
            "abandoned": true,
            "time": "2018-08-09T05:50:03+00:00"
        },
        {
            "name": "sebastian/code-unit-reverse-lookup",
            "version": "1.0.2",
            "source": {
                "type": "git",
                "url": "https://github.com/sebastianbergmann/code-unit-reverse-lookup.git",
                "reference": "1de8cd5c010cb153fcd68b8d0f64606f523f7619"
            },
            "dist": {
                "type": "zip",
                "url": "https://api.github.com/repos/sebastianbergmann/code-unit-reverse-lookup/zipball/1de8cd5c010cb153fcd68b8d0f64606f523f7619",
                "reference": "1de8cd5c010cb153fcd68b8d0f64606f523f7619",
                "shasum": ""
            },
            "require": {
                "php": ">=5.6"
            },
            "require-dev": {
                "phpunit/phpunit": "^8.5"
            },
            "type": "library",
            "extra": {
                "branch-alias": {
                    "dev-master": "1.0.x-dev"
                }
            },
            "autoload": {
                "classmap": [
                    "src/"
                ]
            },
            "notification-url": "https://packagist.org/downloads/",
            "license": [
                "BSD-3-Clause"
            ],
            "authors": [
                {
                    "name": "Sebastian Bergmann",
                    "email": "sebastian@phpunit.de"
                }
            ],
            "description": "Looks up which function or method a line of code belongs to",
            "homepage": "https://github.com/sebastianbergmann/code-unit-reverse-lookup/",
            "support": {
                "issues": "https://github.com/sebastianbergmann/code-unit-reverse-lookup/issues",
                "source": "https://github.com/sebastianbergmann/code-unit-reverse-lookup/tree/1.0.2"
            },
            "funding": [
                {
                    "url": "https://github.com/sebastianbergmann",
                    "type": "github"
                }
            ],
            "time": "2020-11-30T08:15:22+00:00"
        },
        {
            "name": "sebastian/comparator",
            "version": "2.1.3",
            "source": {
                "type": "git",
                "url": "https://github.com/sebastianbergmann/comparator.git",
                "reference": "34369daee48eafb2651bea869b4b15d75ccc35f9"
            },
            "dist": {
                "type": "zip",
                "url": "https://api.github.com/repos/sebastianbergmann/comparator/zipball/34369daee48eafb2651bea869b4b15d75ccc35f9",
                "reference": "34369daee48eafb2651bea869b4b15d75ccc35f9",
                "shasum": ""
            },
            "require": {
                "php": "^7.0",
                "sebastian/diff": "^2.0 || ^3.0",
                "sebastian/exporter": "^3.1"
            },
            "require-dev": {
                "phpunit/phpunit": "^6.4"
            },
            "type": "library",
            "extra": {
                "branch-alias": {
                    "dev-master": "2.1.x-dev"
                }
            },
            "autoload": {
                "classmap": [
                    "src/"
                ]
            },
            "notification-url": "https://packagist.org/downloads/",
            "license": [
                "BSD-3-Clause"
            ],
            "authors": [
                {
                    "name": "Jeff Welch",
                    "email": "whatthejeff@gmail.com"
                },
                {
                    "name": "Volker Dusch",
                    "email": "github@wallbash.com"
                },
                {
                    "name": "Bernhard Schussek",
                    "email": "bschussek@2bepublished.at"
                },
                {
                    "name": "Sebastian Bergmann",
                    "email": "sebastian@phpunit.de"
                }
            ],
            "description": "Provides the functionality to compare PHP values for equality",
            "homepage": "https://github.com/sebastianbergmann/comparator",
            "keywords": [
                "comparator",
                "compare",
                "equality"
            ],
            "support": {
                "issues": "https://github.com/sebastianbergmann/comparator/issues",
                "source": "https://github.com/sebastianbergmann/comparator/tree/master"
            },
            "time": "2018-02-01T13:46:46+00:00"
        },
        {
            "name": "sebastian/diff",
            "version": "2.0.1",
            "source": {
                "type": "git",
                "url": "https://github.com/sebastianbergmann/diff.git",
                "reference": "347c1d8b49c5c3ee30c7040ea6fc446790e6bddd"
            },
            "dist": {
                "type": "zip",
                "url": "https://api.github.com/repos/sebastianbergmann/diff/zipball/347c1d8b49c5c3ee30c7040ea6fc446790e6bddd",
                "reference": "347c1d8b49c5c3ee30c7040ea6fc446790e6bddd",
                "shasum": ""
            },
            "require": {
                "php": "^7.0"
            },
            "require-dev": {
                "phpunit/phpunit": "^6.2"
            },
            "type": "library",
            "extra": {
                "branch-alias": {
                    "dev-master": "2.0-dev"
                }
            },
            "autoload": {
                "classmap": [
                    "src/"
                ]
            },
            "notification-url": "https://packagist.org/downloads/",
            "license": [
                "BSD-3-Clause"
            ],
            "authors": [
                {
                    "name": "Kore Nordmann",
                    "email": "mail@kore-nordmann.de"
                },
                {
                    "name": "Sebastian Bergmann",
                    "email": "sebastian@phpunit.de"
                }
            ],
            "description": "Diff implementation",
            "homepage": "https://github.com/sebastianbergmann/diff",
            "keywords": [
                "diff"
            ],
            "support": {
                "issues": "https://github.com/sebastianbergmann/diff/issues",
                "source": "https://github.com/sebastianbergmann/diff/tree/master"
            },
            "time": "2017-08-03T08:09:46+00:00"
        },
        {
            "name": "sebastian/environment",
            "version": "3.1.0",
            "source": {
                "type": "git",
                "url": "https://github.com/sebastianbergmann/environment.git",
                "reference": "cd0871b3975fb7fc44d11314fd1ee20925fce4f5"
            },
            "dist": {
                "type": "zip",
                "url": "https://api.github.com/repos/sebastianbergmann/environment/zipball/cd0871b3975fb7fc44d11314fd1ee20925fce4f5",
                "reference": "cd0871b3975fb7fc44d11314fd1ee20925fce4f5",
                "shasum": ""
            },
            "require": {
                "php": "^7.0"
            },
            "require-dev": {
                "phpunit/phpunit": "^6.1"
            },
            "type": "library",
            "extra": {
                "branch-alias": {
                    "dev-master": "3.1.x-dev"
                }
            },
            "autoload": {
                "classmap": [
                    "src/"
                ]
            },
            "notification-url": "https://packagist.org/downloads/",
            "license": [
                "BSD-3-Clause"
            ],
            "authors": [
                {
                    "name": "Sebastian Bergmann",
                    "email": "sebastian@phpunit.de"
                }
            ],
            "description": "Provides functionality to handle HHVM/PHP environments",
            "homepage": "http://www.github.com/sebastianbergmann/environment",
            "keywords": [
                "Xdebug",
                "environment",
                "hhvm"
            ],
            "support": {
                "issues": "https://github.com/sebastianbergmann/environment/issues",
                "source": "https://github.com/sebastianbergmann/environment/tree/master"
            },
            "time": "2017-07-01T08:51:00+00:00"
        },
        {
            "name": "sebastian/exporter",
            "version": "3.1.3",
            "source": {
                "type": "git",
                "url": "https://github.com/sebastianbergmann/exporter.git",
                "reference": "6b853149eab67d4da22291d36f5b0631c0fd856e"
            },
            "dist": {
                "type": "zip",
                "url": "https://api.github.com/repos/sebastianbergmann/exporter/zipball/6b853149eab67d4da22291d36f5b0631c0fd856e",
                "reference": "6b853149eab67d4da22291d36f5b0631c0fd856e",
                "shasum": ""
            },
            "require": {
                "php": ">=7.0",
                "sebastian/recursion-context": "^3.0"
            },
            "require-dev": {
                "ext-mbstring": "*",
                "phpunit/phpunit": "^6.0"
            },
            "type": "library",
            "extra": {
                "branch-alias": {
                    "dev-master": "3.1.x-dev"
                }
            },
            "autoload": {
                "classmap": [
                    "src/"
                ]
            },
            "notification-url": "https://packagist.org/downloads/",
            "license": [
                "BSD-3-Clause"
            ],
            "authors": [
                {
                    "name": "Sebastian Bergmann",
                    "email": "sebastian@phpunit.de"
                },
                {
                    "name": "Jeff Welch",
                    "email": "whatthejeff@gmail.com"
                },
                {
                    "name": "Volker Dusch",
                    "email": "github@wallbash.com"
                },
                {
                    "name": "Adam Harvey",
                    "email": "aharvey@php.net"
                },
                {
                    "name": "Bernhard Schussek",
                    "email": "bschussek@gmail.com"
                }
            ],
            "description": "Provides the functionality to export PHP variables for visualization",
            "homepage": "http://www.github.com/sebastianbergmann/exporter",
            "keywords": [
                "export",
                "exporter"
            ],
            "support": {
                "issues": "https://github.com/sebastianbergmann/exporter/issues",
                "source": "https://github.com/sebastianbergmann/exporter/tree/3.1.3"
            },
            "funding": [
                {
                    "url": "https://github.com/sebastianbergmann",
                    "type": "github"
                }
            ],
            "time": "2020-11-30T07:47:53+00:00"
        },
        {
            "name": "sebastian/global-state",
            "version": "2.0.0",
            "source": {
                "type": "git",
                "url": "https://github.com/sebastianbergmann/global-state.git",
                "reference": "e8ba02eed7bbbb9e59e43dedd3dddeff4a56b0c4"
            },
            "dist": {
                "type": "zip",
                "url": "https://api.github.com/repos/sebastianbergmann/global-state/zipball/e8ba02eed7bbbb9e59e43dedd3dddeff4a56b0c4",
                "reference": "e8ba02eed7bbbb9e59e43dedd3dddeff4a56b0c4",
                "shasum": ""
            },
            "require": {
                "php": "^7.0"
            },
            "require-dev": {
                "phpunit/phpunit": "^6.0"
            },
            "suggest": {
                "ext-uopz": "*"
            },
            "type": "library",
            "extra": {
                "branch-alias": {
                    "dev-master": "2.0-dev"
                }
            },
            "autoload": {
                "classmap": [
                    "src/"
                ]
            },
            "notification-url": "https://packagist.org/downloads/",
            "license": [
                "BSD-3-Clause"
            ],
            "authors": [
                {
                    "name": "Sebastian Bergmann",
                    "email": "sebastian@phpunit.de"
                }
            ],
            "description": "Snapshotting of global state",
            "homepage": "http://www.github.com/sebastianbergmann/global-state",
            "keywords": [
                "global state"
            ],
            "support": {
                "issues": "https://github.com/sebastianbergmann/global-state/issues",
                "source": "https://github.com/sebastianbergmann/global-state/tree/2.0.0"
            },
            "time": "2017-04-27T15:39:26+00:00"
        },
        {
            "name": "sebastian/object-enumerator",
            "version": "3.0.4",
            "source": {
                "type": "git",
                "url": "https://github.com/sebastianbergmann/object-enumerator.git",
                "reference": "e67f6d32ebd0c749cf9d1dbd9f226c727043cdf2"
            },
            "dist": {
                "type": "zip",
                "url": "https://api.github.com/repos/sebastianbergmann/object-enumerator/zipball/e67f6d32ebd0c749cf9d1dbd9f226c727043cdf2",
                "reference": "e67f6d32ebd0c749cf9d1dbd9f226c727043cdf2",
                "shasum": ""
            },
            "require": {
                "php": ">=7.0",
                "sebastian/object-reflector": "^1.1.1",
                "sebastian/recursion-context": "^3.0"
            },
            "require-dev": {
                "phpunit/phpunit": "^6.0"
            },
            "type": "library",
            "extra": {
                "branch-alias": {
                    "dev-master": "3.0.x-dev"
                }
            },
            "autoload": {
                "classmap": [
                    "src/"
                ]
            },
            "notification-url": "https://packagist.org/downloads/",
            "license": [
                "BSD-3-Clause"
            ],
            "authors": [
                {
                    "name": "Sebastian Bergmann",
                    "email": "sebastian@phpunit.de"
                }
            ],
            "description": "Traverses array structures and object graphs to enumerate all referenced objects",
            "homepage": "https://github.com/sebastianbergmann/object-enumerator/",
            "support": {
                "issues": "https://github.com/sebastianbergmann/object-enumerator/issues",
                "source": "https://github.com/sebastianbergmann/object-enumerator/tree/3.0.4"
            },
            "funding": [
                {
                    "url": "https://github.com/sebastianbergmann",
                    "type": "github"
                }
            ],
            "time": "2020-11-30T07:40:27+00:00"
        },
        {
            "name": "sebastian/object-reflector",
            "version": "1.1.2",
            "source": {
                "type": "git",
                "url": "https://github.com/sebastianbergmann/object-reflector.git",
                "reference": "9b8772b9cbd456ab45d4a598d2dd1a1bced6363d"
            },
            "dist": {
                "type": "zip",
                "url": "https://api.github.com/repos/sebastianbergmann/object-reflector/zipball/9b8772b9cbd456ab45d4a598d2dd1a1bced6363d",
                "reference": "9b8772b9cbd456ab45d4a598d2dd1a1bced6363d",
                "shasum": ""
            },
            "require": {
                "php": ">=7.0"
            },
            "require-dev": {
                "phpunit/phpunit": "^6.0"
            },
            "type": "library",
            "extra": {
                "branch-alias": {
                    "dev-master": "1.1-dev"
                }
            },
            "autoload": {
                "classmap": [
                    "src/"
                ]
            },
            "notification-url": "https://packagist.org/downloads/",
            "license": [
                "BSD-3-Clause"
            ],
            "authors": [
                {
                    "name": "Sebastian Bergmann",
                    "email": "sebastian@phpunit.de"
                }
            ],
            "description": "Allows reflection of object attributes, including inherited and non-public ones",
            "homepage": "https://github.com/sebastianbergmann/object-reflector/",
            "support": {
                "issues": "https://github.com/sebastianbergmann/object-reflector/issues",
                "source": "https://github.com/sebastianbergmann/object-reflector/tree/1.1.2"
            },
            "funding": [
                {
                    "url": "https://github.com/sebastianbergmann",
                    "type": "github"
                }
            ],
            "time": "2020-11-30T07:37:18+00:00"
        },
        {
            "name": "sebastian/recursion-context",
            "version": "3.0.1",
            "source": {
                "type": "git",
                "url": "https://github.com/sebastianbergmann/recursion-context.git",
                "reference": "367dcba38d6e1977be014dc4b22f47a484dac7fb"
            },
            "dist": {
                "type": "zip",
                "url": "https://api.github.com/repos/sebastianbergmann/recursion-context/zipball/367dcba38d6e1977be014dc4b22f47a484dac7fb",
                "reference": "367dcba38d6e1977be014dc4b22f47a484dac7fb",
                "shasum": ""
            },
            "require": {
                "php": ">=7.0"
            },
            "require-dev": {
                "phpunit/phpunit": "^6.0"
            },
            "type": "library",
            "extra": {
                "branch-alias": {
                    "dev-master": "3.0.x-dev"
                }
            },
            "autoload": {
                "classmap": [
                    "src/"
                ]
            },
            "notification-url": "https://packagist.org/downloads/",
            "license": [
                "BSD-3-Clause"
            ],
            "authors": [
                {
                    "name": "Sebastian Bergmann",
                    "email": "sebastian@phpunit.de"
                },
                {
                    "name": "Jeff Welch",
                    "email": "whatthejeff@gmail.com"
                },
                {
                    "name": "Adam Harvey",
                    "email": "aharvey@php.net"
                }
            ],
            "description": "Provides functionality to recursively process PHP variables",
            "homepage": "http://www.github.com/sebastianbergmann/recursion-context",
            "support": {
                "issues": "https://github.com/sebastianbergmann/recursion-context/issues",
                "source": "https://github.com/sebastianbergmann/recursion-context/tree/3.0.1"
            },
            "funding": [
                {
                    "url": "https://github.com/sebastianbergmann",
                    "type": "github"
                }
            ],
            "time": "2020-11-30T07:34:24+00:00"
        },
        {
            "name": "sebastian/resource-operations",
            "version": "1.0.0",
            "source": {
                "type": "git",
                "url": "https://github.com/sebastianbergmann/resource-operations.git",
                "reference": "ce990bb21759f94aeafd30209e8cfcdfa8bc3f52"
            },
            "dist": {
                "type": "zip",
                "url": "https://api.github.com/repos/sebastianbergmann/resource-operations/zipball/ce990bb21759f94aeafd30209e8cfcdfa8bc3f52",
                "reference": "ce990bb21759f94aeafd30209e8cfcdfa8bc3f52",
                "shasum": ""
            },
            "require": {
                "php": ">=5.6.0"
            },
            "type": "library",
            "extra": {
                "branch-alias": {
                    "dev-master": "1.0.x-dev"
                }
            },
            "autoload": {
                "classmap": [
                    "src/"
                ]
            },
            "notification-url": "https://packagist.org/downloads/",
            "license": [
                "BSD-3-Clause"
            ],
            "authors": [
                {
                    "name": "Sebastian Bergmann",
                    "email": "sebastian@phpunit.de"
                }
            ],
            "description": "Provides a list of PHP built-in functions that operate on resources",
            "homepage": "https://www.github.com/sebastianbergmann/resource-operations",
            "support": {
                "issues": "https://github.com/sebastianbergmann/resource-operations/issues",
                "source": "https://github.com/sebastianbergmann/resource-operations/tree/master"
            },
            "time": "2015-07-28T20:34:47+00:00"
        },
        {
            "name": "sebastian/version",
            "version": "2.0.1",
            "source": {
                "type": "git",
                "url": "https://github.com/sebastianbergmann/version.git",
                "reference": "99732be0ddb3361e16ad77b68ba41efc8e979019"
            },
            "dist": {
                "type": "zip",
                "url": "https://api.github.com/repos/sebastianbergmann/version/zipball/99732be0ddb3361e16ad77b68ba41efc8e979019",
                "reference": "99732be0ddb3361e16ad77b68ba41efc8e979019",
                "shasum": ""
            },
            "require": {
                "php": ">=5.6"
            },
            "type": "library",
            "extra": {
                "branch-alias": {
                    "dev-master": "2.0.x-dev"
                }
            },
            "autoload": {
                "classmap": [
                    "src/"
                ]
            },
            "notification-url": "https://packagist.org/downloads/",
            "license": [
                "BSD-3-Clause"
            ],
            "authors": [
                {
                    "name": "Sebastian Bergmann",
                    "email": "sebastian@phpunit.de",
                    "role": "lead"
                }
            ],
            "description": "Library that helps with managing the version number of Git-hosted PHP projects",
            "homepage": "https://github.com/sebastianbergmann/version",
            "support": {
                "issues": "https://github.com/sebastianbergmann/version/issues",
                "source": "https://github.com/sebastianbergmann/version/tree/master"
            },
            "time": "2016-10-03T07:35:21+00:00"
        },
        {
            "name": "symfony/polyfill-ctype",
            "version": "v1.19.0",
            "source": {
                "type": "git",
                "url": "https://github.com/symfony/polyfill-ctype.git",
                "reference": "aed596913b70fae57be53d86faa2e9ef85a2297b"
            },
            "dist": {
                "type": "zip",
                "url": "https://api.github.com/repos/symfony/polyfill-ctype/zipball/aed596913b70fae57be53d86faa2e9ef85a2297b",
                "reference": "aed596913b70fae57be53d86faa2e9ef85a2297b",
                "shasum": ""
            },
            "require": {
                "php": ">=5.3.3"
            },
            "suggest": {
                "ext-ctype": "For best performance"
            },
            "type": "library",
            "extra": {
                "branch-alias": {
                    "dev-main": "1.19-dev"
                },
                "thanks": {
                    "name": "symfony/polyfill",
                    "url": "https://github.com/symfony/polyfill"
                }
            },
            "autoload": {
                "psr-4": {
                    "Symfony\\Polyfill\\Ctype\\": ""
                },
                "files": [
                    "bootstrap.php"
                ]
            },
            "notification-url": "https://packagist.org/downloads/",
            "license": [
                "MIT"
            ],
            "authors": [
                {
                    "name": "Gert de Pagter",
                    "email": "BackEndTea@gmail.com"
                },
                {
                    "name": "Symfony Community",
                    "homepage": "https://symfony.com/contributors"
                }
            ],
            "description": "Symfony polyfill for ctype functions",
            "homepage": "https://symfony.com",
            "keywords": [
                "compatibility",
                "ctype",
                "polyfill",
                "portable"
            ],
            "support": {
                "source": "https://github.com/symfony/polyfill-ctype/tree/v1.19.0"
            },
            "funding": [
                {
                    "url": "https://symfony.com/sponsor",
                    "type": "custom"
                },
                {
                    "url": "https://github.com/fabpot",
                    "type": "github"
                },
                {
                    "url": "https://tidelift.com/funding/github/packagist/symfony/symfony",
                    "type": "tidelift"
                }
            ],
            "time": "2020-10-23T09:01:57+00:00"
        },
        {
            "name": "theseer/tokenizer",
            "version": "1.1.3",
            "source": {
                "type": "git",
                "url": "https://github.com/theseer/tokenizer.git",
                "reference": "11336f6f84e16a720dae9d8e6ed5019efa85a0f9"
            },
            "dist": {
                "type": "zip",
                "url": "https://api.github.com/repos/theseer/tokenizer/zipball/11336f6f84e16a720dae9d8e6ed5019efa85a0f9",
                "reference": "11336f6f84e16a720dae9d8e6ed5019efa85a0f9",
                "shasum": ""
            },
            "require": {
                "ext-dom": "*",
                "ext-tokenizer": "*",
                "ext-xmlwriter": "*",
                "php": "^7.0"
            },
            "type": "library",
            "autoload": {
                "classmap": [
                    "src/"
                ]
            },
            "notification-url": "https://packagist.org/downloads/",
            "license": [
                "BSD-3-Clause"
            ],
            "authors": [
                {
                    "name": "Arne Blankerts",
                    "email": "arne@blankerts.de",
                    "role": "Developer"
                }
            ],
            "description": "A small library for converting tokenized PHP source code into XML and potentially other formats",
            "support": {
                "issues": "https://github.com/theseer/tokenizer/issues",
                "source": "https://github.com/theseer/tokenizer/tree/master"
            },
            "time": "2019-06-13T22:48:21+00:00"
        },
        {
            "name": "webmozart/assert",
            "version": "1.9.1",
            "source": {
                "type": "git",
                "url": "https://github.com/webmozarts/assert.git",
                "reference": "bafc69caeb4d49c39fd0779086c03a3738cbb389"
            },
            "dist": {
                "type": "zip",
                "url": "https://api.github.com/repos/webmozarts/assert/zipball/bafc69caeb4d49c39fd0779086c03a3738cbb389",
                "reference": "bafc69caeb4d49c39fd0779086c03a3738cbb389",
                "shasum": ""
            },
            "require": {
                "php": "^5.3.3 || ^7.0 || ^8.0",
                "symfony/polyfill-ctype": "^1.8"
            },
            "conflict": {
                "phpstan/phpstan": "<0.12.20",
                "vimeo/psalm": "<3.9.1"
            },
            "require-dev": {
                "phpunit/phpunit": "^4.8.36 || ^7.5.13"
            },
            "type": "library",
            "autoload": {
                "psr-4": {
                    "Webmozart\\Assert\\": "src/"
                }
            },
            "notification-url": "https://packagist.org/downloads/",
            "license": [
                "MIT"
            ],
            "authors": [
                {
                    "name": "Bernhard Schussek",
                    "email": "bschussek@gmail.com"
                }
            ],
            "description": "Assertions to validate method input/output with nice error messages.",
            "keywords": [
                "assert",
                "check",
                "validate"
            ],
            "support": {
                "issues": "https://github.com/webmozarts/assert/issues",
                "source": "https://github.com/webmozarts/assert/tree/1.9.1"
            },
            "time": "2020-07-08T17:02:28+00:00"
        },
        {
            "name": "yoast/phpunit-polyfills",
            "version": "1.0.2",
            "source": {
                "type": "git",
                "url": "https://github.com/Yoast/PHPUnit-Polyfills.git",
                "reference": "1a582ab1d91e86aa450340c4d35631a85314ff9f"
            },
            "dist": {
                "type": "zip",
                "url": "https://api.github.com/repos/Yoast/PHPUnit-Polyfills/zipball/1a582ab1d91e86aa450340c4d35631a85314ff9f",
                "reference": "1a582ab1d91e86aa450340c4d35631a85314ff9f",
                "shasum": ""
            },
            "require": {
                "php": ">=5.4",
                "phpunit/phpunit": "^4.8.36 || ^5.7.21 || ^6.0 || ^7.0 || ^8.0 || ^9.0"
            },
            "require-dev": {
                "yoast/yoastcs": "^2.2.0"
            },
            "type": "library",
            "extra": {
                "branch-alias": {
                    "dev-main": "1.x-dev",
                    "dev-develop": "1.x-dev"
                }
            },
            "autoload": {
                "files": [
                    "phpunitpolyfills-autoload.php"
                ]
            },
            "notification-url": "https://packagist.org/downloads/",
            "license": [
                "BSD-3-Clause"
            ],
            "authors": [
                {
                    "name": "Team Yoast",
                    "email": "support@yoast.com",
                    "homepage": "https://yoast.com"
                },
                {
                    "name": "Contributors",
                    "homepage": "https://github.com/Yoast/PHPUnit-Polyfills/graphs/contributors"
                }
            ],
            "description": "Set of polyfills for changed PHPUnit functionality to allow for creating PHPUnit cross-version compatible tests",
            "homepage": "https://github.com/Yoast/PHPUnit-Polyfills",
            "keywords": [
                "phpunit",
                "polyfill",
                "testing"
            ],
            "support": {
                "issues": "https://github.com/Yoast/PHPUnit-Polyfills/issues",
                "source": "https://github.com/Yoast/PHPUnit-Polyfills"
            },
            "time": "2021-10-03T08:40:26+00:00"
        }
    ],
    "aliases": [],
    "minimum-stability": "dev",
    "stability-flags": [],
    "prefer-stable": true,
    "prefer-lowest": false,
    "platform": {
        "php": ">=7.0"
    },
    "platform-dev": [],
    "platform-overrides": {
        "php": "7.0"
    },
    "plugin-api-version": "2.1.0"
}<|MERGE_RESOLUTION|>--- conflicted
+++ resolved
@@ -4,11 +4,7 @@
         "Read more about it at https://getcomposer.org/doc/01-basic-usage.md#installing-dependencies",
         "This file is @generated automatically"
     ],
-<<<<<<< HEAD
-    "content-hash": "f694e88349087e677d5ae262107235de",
-=======
     "content-hash": "ed397d52c25da204154232b3dd4b529f",
->>>>>>> 4850dc86
     "packages": [
         {
             "name": "automattic/jetpack-autoloader",
