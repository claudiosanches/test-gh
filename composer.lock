{
    "_readme": [
        "This file locks the dependencies of your project to a known state",
        "Read more about it at https://getcomposer.org/doc/01-basic-usage.md#composer-lock-the-lock-file",
        "This file is @generated automatically"
    ],
<<<<<<< HEAD
    "content-hash": "4de193ff94eff8f16266a2e5ab43f312",
=======
    "content-hash": "4028dd750463d5e5ad5f2099196a949a",
>>>>>>> 62388a9b
    "packages": [
        {
            "name": "composer/installers",
            "version": "v1.3.0",
            "source": {
                "type": "git",
                "url": "https://github.com/composer/installers.git",
                "reference": "79ad876c7498c0bbfe7eed065b8651c93bfd6045"
            },
            "dist": {
                "type": "zip",
                "url": "https://api.github.com/repos/composer/installers/zipball/79ad876c7498c0bbfe7eed065b8651c93bfd6045",
                "reference": "79ad876c7498c0bbfe7eed065b8651c93bfd6045",
                "shasum": ""
            },
            "require": {
                "composer-plugin-api": "^1.0"
            },
            "replace": {
                "roundcube/plugin-installer": "*",
                "shama/baton": "*"
            },
            "require-dev": {
                "composer/composer": "1.0.*@dev",
                "phpunit/phpunit": "4.1.*"
            },
            "type": "composer-plugin",
            "extra": {
                "class": "Composer\\Installers\\Plugin",
                "branch-alias": {
                    "dev-master": "1.0-dev"
                }
            },
            "autoload": {
                "psr-4": {
                    "Composer\\Installers\\": "src/Composer/Installers"
                }
            },
            "notification-url": "https://packagist.org/downloads/",
            "license": [
                "MIT"
            ],
            "authors": [
                {
                    "name": "Kyle Robinson Young",
                    "email": "kyle@dontkry.com",
                    "homepage": "https://github.com/shama"
                }
            ],
            "description": "A multi-framework Composer library installer",
            "homepage": "https://composer.github.io/installers/",
            "keywords": [
                "Craft",
                "Dolibarr",
                "Eliasis",
                "Hurad",
                "ImageCMS",
                "Kanboard",
                "MODX Evo",
                "Mautic",
                "Maya",
                "OXID",
                "Plentymarkets",
                "Porto",
                "RadPHP",
                "SMF",
                "Thelia",
                "WolfCMS",
                "agl",
                "aimeos",
                "annotatecms",
                "attogram",
                "bitrix",
                "cakephp",
                "chef",
                "cockpit",
                "codeigniter",
                "concrete5",
                "croogo",
                "dokuwiki",
                "drupal",
                "elgg",
                "expressionengine",
                "fuelphp",
                "grav",
                "installer",
                "itop",
                "joomla",
                "kohana",
                "laravel",
                "lavalite",
                "lithium",
                "magento",
                "mako",
                "mediawiki",
                "modulework",
                "moodle",
                "phpbb",
                "piwik",
                "ppi",
                "puppet",
                "reindex",
                "roundcube",
                "shopware",
                "silverstripe",
                "sydes",
                "symfony",
                "typo3",
                "wordpress",
                "yawik",
                "zend",
                "zikula"
            ],
            "time": "2017-04-24T06:37:16+00:00"
        }
    ],
    "packages-dev": [
        {
            "name": "doctrine/instantiator",
            "version": "1.0.5",
            "source": {
                "type": "git",
                "url": "https://github.com/doctrine/instantiator.git",
                "reference": "8e884e78f9f0eb1329e445619e04456e64d8051d"
            },
            "dist": {
                "type": "zip",
                "url": "https://api.github.com/repos/doctrine/instantiator/zipball/8e884e78f9f0eb1329e445619e04456e64d8051d",
                "reference": "8e884e78f9f0eb1329e445619e04456e64d8051d",
                "shasum": ""
            },
            "require": {
                "php": ">=5.3,<8.0-DEV"
            },
            "require-dev": {
                "athletic/athletic": "~0.1.8",
                "ext-pdo": "*",
                "ext-phar": "*",
                "phpunit/phpunit": "~4.0",
                "squizlabs/php_codesniffer": "~2.0"
            },
            "type": "library",
            "extra": {
                "branch-alias": {
                    "dev-master": "1.0.x-dev"
                }
            },
            "autoload": {
                "psr-4": {
                    "Doctrine\\Instantiator\\": "src/Doctrine/Instantiator/"
                }
            },
            "notification-url": "https://packagist.org/downloads/",
            "license": [
                "MIT"
            ],
            "authors": [
                {
                    "name": "Marco Pivetta",
                    "email": "ocramius@gmail.com",
                    "homepage": "http://ocramius.github.com/"
                }
            ],
            "description": "A small, lightweight utility to instantiate objects in PHP without invoking their constructors",
            "homepage": "https://github.com/doctrine/instantiator",
            "keywords": [
                "constructor",
                "instantiate"
            ],
            "time": "2015-06-14T21:17:01+00:00"
        },
        {
            "name": "myclabs/deep-copy",
            "version": "1.6.1",
            "source": {
                "type": "git",
                "url": "https://github.com/myclabs/DeepCopy.git",
                "reference": "8e6e04167378abf1ddb4d3522d8755c5fd90d102"
            },
            "dist": {
                "type": "zip",
                "url": "https://api.github.com/repos/myclabs/DeepCopy/zipball/8e6e04167378abf1ddb4d3522d8755c5fd90d102",
                "reference": "8e6e04167378abf1ddb4d3522d8755c5fd90d102",
                "shasum": ""
            },
            "require": {
                "php": ">=5.4.0"
            },
            "require-dev": {
                "doctrine/collections": "1.*",
                "phpunit/phpunit": "~4.1"
            },
            "type": "library",
            "autoload": {
                "psr-4": {
                    "DeepCopy\\": "src/DeepCopy/"
                }
            },
            "notification-url": "https://packagist.org/downloads/",
            "license": [
                "MIT"
            ],
            "description": "Create deep copies (clones) of your objects",
            "homepage": "https://github.com/myclabs/DeepCopy",
            "keywords": [
                "clone",
                "copy",
                "duplicate",
                "object",
                "object graph"
            ],
            "time": "2017-04-12T18:52:22+00:00"
        },
        {
            "name": "phar-io/manifest",
            "version": "1.0.1",
            "source": {
                "type": "git",
                "url": "https://github.com/phar-io/manifest.git",
                "reference": "2df402786ab5368a0169091f61a7c1e0eb6852d0"
            },
            "dist": {
                "type": "zip",
                "url": "https://api.github.com/repos/phar-io/manifest/zipball/2df402786ab5368a0169091f61a7c1e0eb6852d0",
                "reference": "2df402786ab5368a0169091f61a7c1e0eb6852d0",
                "shasum": ""
            },
            "require": {
                "ext-dom": "*",
                "ext-phar": "*",
                "phar-io/version": "^1.0.1",
                "php": "^5.6 || ^7.0"
            },
            "type": "library",
            "extra": {
                "branch-alias": {
                    "dev-master": "1.0.x-dev"
                }
            },
            "autoload": {
                "classmap": [
                    "src/"
                ]
            },
            "notification-url": "https://packagist.org/downloads/",
            "license": [
                "BSD-3-Clause"
            ],
            "authors": [
                {
                    "name": "Arne Blankerts",
                    "email": "arne@blankerts.de",
                    "role": "Developer"
                },
                {
                    "name": "Sebastian Heuer",
                    "email": "sebastian@phpeople.de",
                    "role": "Developer"
                },
                {
                    "name": "Sebastian Bergmann",
                    "email": "sebastian@phpunit.de",
                    "role": "Developer"
                }
            ],
            "description": "Component for reading phar.io manifest information from a PHP Archive (PHAR)",
            "time": "2017-03-05T18:14:27+00:00"
        },
        {
            "name": "phar-io/version",
            "version": "1.0.1",
            "source": {
                "type": "git",
                "url": "https://github.com/phar-io/version.git",
                "reference": "a70c0ced4be299a63d32fa96d9281d03e94041df"
            },
            "dist": {
                "type": "zip",
                "url": "https://api.github.com/repos/phar-io/version/zipball/a70c0ced4be299a63d32fa96d9281d03e94041df",
                "reference": "a70c0ced4be299a63d32fa96d9281d03e94041df",
                "shasum": ""
            },
            "require": {
                "php": "^5.6 || ^7.0"
            },
            "type": "library",
            "autoload": {
                "classmap": [
                    "src/"
                ]
            },
            "notification-url": "https://packagist.org/downloads/",
            "license": [
                "BSD-3-Clause"
            ],
            "authors": [
                {
                    "name": "Arne Blankerts",
                    "email": "arne@blankerts.de",
                    "role": "Developer"
                },
                {
                    "name": "Sebastian Heuer",
                    "email": "sebastian@phpeople.de",
                    "role": "Developer"
                },
                {
                    "name": "Sebastian Bergmann",
                    "email": "sebastian@phpunit.de",
                    "role": "Developer"
                }
            ],
            "description": "Library for handling version information and constraints",
            "time": "2017-03-05T17:38:23+00:00"
        },
        {
            "name": "phpdocumentor/reflection-common",
            "version": "1.0",
            "source": {
                "type": "git",
                "url": "https://github.com/phpDocumentor/ReflectionCommon.git",
                "reference": "144c307535e82c8fdcaacbcfc1d6d8eeb896687c"
            },
            "dist": {
                "type": "zip",
                "url": "https://api.github.com/repos/phpDocumentor/ReflectionCommon/zipball/144c307535e82c8fdcaacbcfc1d6d8eeb896687c",
                "reference": "144c307535e82c8fdcaacbcfc1d6d8eeb896687c",
                "shasum": ""
            },
            "require": {
                "php": ">=5.5"
            },
            "require-dev": {
                "phpunit/phpunit": "^4.6"
            },
            "type": "library",
            "extra": {
                "branch-alias": {
                    "dev-master": "1.0.x-dev"
                }
            },
            "autoload": {
                "psr-4": {
                    "phpDocumentor\\Reflection\\": [
                        "src"
                    ]
                }
            },
            "notification-url": "https://packagist.org/downloads/",
            "license": [
                "MIT"
            ],
            "authors": [
                {
                    "name": "Jaap van Otterdijk",
                    "email": "opensource@ijaap.nl"
                }
            ],
            "description": "Common reflection classes used by phpdocumentor to reflect the code structure",
            "homepage": "http://www.phpdoc.org",
            "keywords": [
                "FQSEN",
                "phpDocumentor",
                "phpdoc",
                "reflection",
                "static analysis"
            ],
            "time": "2015-12-27T11:43:31+00:00"
        },
        {
            "name": "phpdocumentor/reflection-docblock",
            "version": "3.2.0",
            "source": {
                "type": "git",
                "url": "https://github.com/phpDocumentor/ReflectionDocBlock.git",
                "reference": "46f7e8bb075036c92695b15a1ddb6971c751e585"
            },
            "dist": {
                "type": "zip",
                "url": "https://api.github.com/repos/phpDocumentor/ReflectionDocBlock/zipball/46f7e8bb075036c92695b15a1ddb6971c751e585",
                "reference": "46f7e8bb075036c92695b15a1ddb6971c751e585",
                "shasum": ""
            },
            "require": {
                "php": ">=5.5",
                "phpdocumentor/reflection-common": "^1.0@dev",
                "phpdocumentor/type-resolver": "^0.4.0",
                "webmozart/assert": "^1.0"
            },
            "require-dev": {
                "mockery/mockery": "^0.9.4",
                "phpunit/phpunit": "^4.4"
            },
            "type": "library",
            "autoload": {
                "psr-4": {
                    "phpDocumentor\\Reflection\\": [
                        "src/"
                    ]
                }
            },
            "notification-url": "https://packagist.org/downloads/",
            "license": [
                "MIT"
            ],
            "authors": [
                {
                    "name": "Mike van Riel",
                    "email": "me@mikevanriel.com"
                }
            ],
            "description": "With this component, a library can provide support for annotations via DocBlocks or otherwise retrieve information that is embedded in a DocBlock.",
            "time": "2017-07-15T11:38:20+00:00"
        },
        {
            "name": "phpdocumentor/type-resolver",
            "version": "0.4.0",
            "source": {
                "type": "git",
                "url": "https://github.com/phpDocumentor/TypeResolver.git",
                "reference": "9c977708995954784726e25d0cd1dddf4e65b0f7"
            },
            "dist": {
                "type": "zip",
                "url": "https://api.github.com/repos/phpDocumentor/TypeResolver/zipball/9c977708995954784726e25d0cd1dddf4e65b0f7",
                "reference": "9c977708995954784726e25d0cd1dddf4e65b0f7",
                "shasum": ""
            },
            "require": {
                "php": "^5.5 || ^7.0",
                "phpdocumentor/reflection-common": "^1.0"
            },
            "require-dev": {
                "mockery/mockery": "^0.9.4",
                "phpunit/phpunit": "^5.2||^4.8.24"
            },
            "type": "library",
            "extra": {
                "branch-alias": {
                    "dev-master": "1.0.x-dev"
                }
            },
            "autoload": {
                "psr-4": {
                    "phpDocumentor\\Reflection\\": [
                        "src/"
                    ]
                }
            },
            "notification-url": "https://packagist.org/downloads/",
            "license": [
                "MIT"
            ],
            "authors": [
                {
                    "name": "Mike van Riel",
                    "email": "me@mikevanriel.com"
                }
            ],
            "time": "2017-07-14T14:27:02+00:00"
        },
        {
            "name": "phpspec/prophecy",
            "version": "v1.7.0",
            "source": {
                "type": "git",
                "url": "https://github.com/phpspec/prophecy.git",
                "reference": "93d39f1f7f9326d746203c7c056f300f7f126073"
            },
            "dist": {
                "type": "zip",
                "url": "https://api.github.com/repos/phpspec/prophecy/zipball/93d39f1f7f9326d746203c7c056f300f7f126073",
                "reference": "93d39f1f7f9326d746203c7c056f300f7f126073",
                "shasum": ""
            },
            "require": {
                "doctrine/instantiator": "^1.0.2",
                "php": "^5.3|^7.0",
                "phpdocumentor/reflection-docblock": "^2.0|^3.0.2",
                "sebastian/comparator": "^1.1|^2.0",
                "sebastian/recursion-context": "^1.0|^2.0|^3.0"
            },
            "require-dev": {
                "phpspec/phpspec": "^2.5|^3.2",
                "phpunit/phpunit": "^4.8 || ^5.6.5"
            },
            "type": "library",
            "extra": {
                "branch-alias": {
                    "dev-master": "1.6.x-dev"
                }
            },
            "autoload": {
                "psr-0": {
                    "Prophecy\\": "src/"
                }
            },
            "notification-url": "https://packagist.org/downloads/",
            "license": [
                "MIT"
            ],
            "authors": [
                {
                    "name": "Konstantin Kudryashov",
                    "email": "ever.zet@gmail.com",
                    "homepage": "http://everzet.com"
                },
                {
                    "name": "Marcello Duarte",
                    "email": "marcello.duarte@gmail.com"
                }
            ],
            "description": "Highly opinionated mocking framework for PHP 5.3+",
            "homepage": "https://github.com/phpspec/prophecy",
            "keywords": [
                "Double",
                "Dummy",
                "fake",
                "mock",
                "spy",
                "stub"
            ],
            "time": "2017-03-02T20:05:34+00:00"
        },
        {
            "name": "phpunit/php-code-coverage",
            "version": "5.2.1",
            "source": {
                "type": "git",
                "url": "https://github.com/sebastianbergmann/php-code-coverage.git",
                "reference": "dc421f9ca5082a0c0cb04afb171c765f79add85b"
            },
            "dist": {
                "type": "zip",
                "url": "https://api.github.com/repos/sebastianbergmann/php-code-coverage/zipball/dc421f9ca5082a0c0cb04afb171c765f79add85b",
                "reference": "dc421f9ca5082a0c0cb04afb171c765f79add85b",
                "shasum": ""
            },
            "require": {
                "ext-dom": "*",
                "ext-xmlwriter": "*",
                "php": "^7.0",
                "phpunit/php-file-iterator": "^1.3",
                "phpunit/php-text-template": "^1.2",
                "phpunit/php-token-stream": "^1.4.11 || ^2.0",
                "sebastian/code-unit-reverse-lookup": "^1.0",
                "sebastian/environment": "^3.0",
                "sebastian/version": "^2.0",
                "theseer/tokenizer": "^1.1"
            },
            "require-dev": {
                "ext-xdebug": "^2.5",
                "phpunit/phpunit": "^6.0"
            },
            "suggest": {
                "ext-xdebug": "^2.5.3"
            },
            "type": "library",
            "extra": {
                "branch-alias": {
                    "dev-master": "5.2.x-dev"
                }
            },
            "autoload": {
                "classmap": [
                    "src/"
                ]
            },
            "notification-url": "https://packagist.org/downloads/",
            "license": [
                "BSD-3-Clause"
            ],
            "authors": [
                {
                    "name": "Sebastian Bergmann",
                    "email": "sb@sebastian-bergmann.de",
                    "role": "lead"
                }
            ],
            "description": "Library that provides collection, processing, and rendering functionality for PHP code coverage information.",
            "homepage": "https://github.com/sebastianbergmann/php-code-coverage",
            "keywords": [
                "coverage",
                "testing",
                "xunit"
            ],
            "time": "2017-04-21T08:03:57+00:00"
        },
        {
            "name": "phpunit/php-file-iterator",
            "version": "1.4.2",
            "source": {
                "type": "git",
                "url": "https://github.com/sebastianbergmann/php-file-iterator.git",
                "reference": "3cc8f69b3028d0f96a9078e6295d86e9bf019be5"
            },
            "dist": {
                "type": "zip",
                "url": "https://api.github.com/repos/sebastianbergmann/php-file-iterator/zipball/3cc8f69b3028d0f96a9078e6295d86e9bf019be5",
                "reference": "3cc8f69b3028d0f96a9078e6295d86e9bf019be5",
                "shasum": ""
            },
            "require": {
                "php": ">=5.3.3"
            },
            "type": "library",
            "extra": {
                "branch-alias": {
                    "dev-master": "1.4.x-dev"
                }
            },
            "autoload": {
                "classmap": [
                    "src/"
                ]
            },
            "notification-url": "https://packagist.org/downloads/",
            "license": [
                "BSD-3-Clause"
            ],
            "authors": [
                {
                    "name": "Sebastian Bergmann",
                    "email": "sb@sebastian-bergmann.de",
                    "role": "lead"
                }
            ],
            "description": "FilterIterator implementation that filters files based on a list of suffixes.",
            "homepage": "https://github.com/sebastianbergmann/php-file-iterator/",
            "keywords": [
                "filesystem",
                "iterator"
            ],
            "time": "2016-10-03T07:40:28+00:00"
        },
        {
            "name": "phpunit/php-text-template",
            "version": "1.2.1",
            "source": {
                "type": "git",
                "url": "https://github.com/sebastianbergmann/php-text-template.git",
                "reference": "31f8b717e51d9a2afca6c9f046f5d69fc27c8686"
            },
            "dist": {
                "type": "zip",
                "url": "https://api.github.com/repos/sebastianbergmann/php-text-template/zipball/31f8b717e51d9a2afca6c9f046f5d69fc27c8686",
                "reference": "31f8b717e51d9a2afca6c9f046f5d69fc27c8686",
                "shasum": ""
            },
            "require": {
                "php": ">=5.3.3"
            },
            "type": "library",
            "autoload": {
                "classmap": [
                    "src/"
                ]
            },
            "notification-url": "https://packagist.org/downloads/",
            "license": [
                "BSD-3-Clause"
            ],
            "authors": [
                {
                    "name": "Sebastian Bergmann",
                    "email": "sebastian@phpunit.de",
                    "role": "lead"
                }
            ],
            "description": "Simple template engine.",
            "homepage": "https://github.com/sebastianbergmann/php-text-template/",
            "keywords": [
                "template"
            ],
            "time": "2015-06-21T13:50:34+00:00"
        },
        {
            "name": "phpunit/php-timer",
            "version": "1.0.9",
            "source": {
                "type": "git",
                "url": "https://github.com/sebastianbergmann/php-timer.git",
                "reference": "3dcf38ca72b158baf0bc245e9184d3fdffa9c46f"
            },
            "dist": {
                "type": "zip",
                "url": "https://api.github.com/repos/sebastianbergmann/php-timer/zipball/3dcf38ca72b158baf0bc245e9184d3fdffa9c46f",
                "reference": "3dcf38ca72b158baf0bc245e9184d3fdffa9c46f",
                "shasum": ""
            },
            "require": {
                "php": "^5.3.3 || ^7.0"
            },
            "require-dev": {
                "phpunit/phpunit": "^4.8.35 || ^5.7 || ^6.0"
            },
            "type": "library",
            "extra": {
                "branch-alias": {
                    "dev-master": "1.0-dev"
                }
            },
            "autoload": {
                "classmap": [
                    "src/"
                ]
            },
            "notification-url": "https://packagist.org/downloads/",
            "license": [
                "BSD-3-Clause"
            ],
            "authors": [
                {
                    "name": "Sebastian Bergmann",
                    "email": "sb@sebastian-bergmann.de",
                    "role": "lead"
                }
            ],
            "description": "Utility class for timing",
            "homepage": "https://github.com/sebastianbergmann/php-timer/",
            "keywords": [
                "timer"
            ],
            "time": "2017-02-26T11:10:40+00:00"
        },
        {
            "name": "phpunit/php-token-stream",
            "version": "1.4.11",
            "source": {
                "type": "git",
                "url": "https://github.com/sebastianbergmann/php-token-stream.git",
                "reference": "e03f8f67534427a787e21a385a67ec3ca6978ea7"
            },
            "dist": {
                "type": "zip",
                "url": "https://api.github.com/repos/sebastianbergmann/php-token-stream/zipball/e03f8f67534427a787e21a385a67ec3ca6978ea7",
                "reference": "e03f8f67534427a787e21a385a67ec3ca6978ea7",
                "shasum": ""
            },
            "require": {
                "ext-tokenizer": "*",
                "php": ">=5.3.3"
            },
            "require-dev": {
                "phpunit/phpunit": "~4.2"
            },
            "type": "library",
            "extra": {
                "branch-alias": {
                    "dev-master": "1.4-dev"
                }
            },
            "autoload": {
                "classmap": [
                    "src/"
                ]
            },
            "notification-url": "https://packagist.org/downloads/",
            "license": [
                "BSD-3-Clause"
            ],
            "authors": [
                {
                    "name": "Sebastian Bergmann",
                    "email": "sebastian@phpunit.de"
                }
            ],
            "description": "Wrapper around PHP's tokenizer extension.",
            "homepage": "https://github.com/sebastianbergmann/php-token-stream/",
            "keywords": [
                "tokenizer"
            ],
            "time": "2017-02-27T10:12:30+00:00"
        },
        {
            "name": "phpunit/phpunit",
            "version": "6.2.3",
            "source": {
                "type": "git",
                "url": "https://github.com/sebastianbergmann/phpunit.git",
                "reference": "fa5711d0559fc4b64deba0702be52d41434cbcb7"
            },
            "dist": {
                "type": "zip",
                "url": "https://api.github.com/repos/sebastianbergmann/phpunit/zipball/fa5711d0559fc4b64deba0702be52d41434cbcb7",
                "reference": "fa5711d0559fc4b64deba0702be52d41434cbcb7",
                "shasum": ""
            },
            "require": {
                "ext-dom": "*",
                "ext-json": "*",
                "ext-libxml": "*",
                "ext-mbstring": "*",
                "ext-xml": "*",
                "myclabs/deep-copy": "^1.3",
                "phar-io/manifest": "^1.0.1",
                "phar-io/version": "^1.0",
                "php": "^7.0",
                "phpspec/prophecy": "^1.7",
                "phpunit/php-code-coverage": "^5.2",
                "phpunit/php-file-iterator": "^1.4",
                "phpunit/php-text-template": "^1.2",
                "phpunit/php-timer": "^1.0.6",
                "phpunit/phpunit-mock-objects": "^4.0",
                "sebastian/comparator": "^2.0",
                "sebastian/diff": "^1.4.3 || ^2.0",
                "sebastian/environment": "^3.0.2",
                "sebastian/exporter": "^3.1",
                "sebastian/global-state": "^1.1 || ^2.0",
                "sebastian/object-enumerator": "^3.0.2",
                "sebastian/resource-operations": "^1.0",
                "sebastian/version": "^2.0"
            },
            "conflict": {
                "phpdocumentor/reflection-docblock": "3.0.2",
                "phpunit/dbunit": "<3.0"
            },
            "require-dev": {
                "ext-pdo": "*"
            },
            "suggest": {
                "ext-xdebug": "*",
                "phpunit/php-invoker": "^1.1"
            },
            "bin": [
                "phpunit"
            ],
            "type": "library",
            "extra": {
                "branch-alias": {
                    "dev-master": "6.2.x-dev"
                }
            },
            "autoload": {
                "classmap": [
                    "src/"
                ]
            },
            "notification-url": "https://packagist.org/downloads/",
            "license": [
                "BSD-3-Clause"
            ],
            "authors": [
                {
                    "name": "Sebastian Bergmann",
                    "email": "sebastian@phpunit.de",
                    "role": "lead"
                }
            ],
            "description": "The PHP Unit Testing framework.",
            "homepage": "https://phpunit.de/",
            "keywords": [
                "phpunit",
                "testing",
                "xunit"
            ],
            "time": "2017-07-03T15:54:24+00:00"
        },
        {
            "name": "phpunit/phpunit-mock-objects",
<<<<<<< HEAD
            "version": "3.4.4",
            "source": {
                "type": "git",
                "url": "https://github.com/sebastianbergmann/phpunit-mock-objects.git",
                "reference": "a23b761686d50a560cc56233b9ecf49597cc9118"
            },
            "dist": {
                "type": "zip",
                "url": "https://api.github.com/repos/sebastianbergmann/phpunit-mock-objects/zipball/a23b761686d50a560cc56233b9ecf49597cc9118",
                "reference": "a23b761686d50a560cc56233b9ecf49597cc9118",
=======
            "version": "4.0.2",
            "source": {
                "type": "git",
                "url": "https://github.com/sebastianbergmann/phpunit-mock-objects.git",
                "reference": "d8833b396dce9162bb2eb5d59aee5a3ab3cfa5b4"
            },
            "dist": {
                "type": "zip",
                "url": "https://api.github.com/repos/sebastianbergmann/phpunit-mock-objects/zipball/d8833b396dce9162bb2eb5d59aee5a3ab3cfa5b4",
                "reference": "d8833b396dce9162bb2eb5d59aee5a3ab3cfa5b4",
>>>>>>> 62388a9b
                "shasum": ""
            },
            "require": {
                "doctrine/instantiator": "^1.0.2",
                "php": "^7.0",
                "phpunit/php-text-template": "^1.2",
                "sebastian/exporter": "^3.0"
            },
            "conflict": {
                "phpunit/phpunit": "<6.0"
            },
            "require-dev": {
                "phpunit/phpunit": "^6.0"
            },
            "suggest": {
                "ext-soap": "*"
            },
            "type": "library",
            "extra": {
                "branch-alias": {
                    "dev-master": "4.0.x-dev"
                }
            },
            "autoload": {
                "classmap": [
                    "src/"
                ]
            },
            "notification-url": "https://packagist.org/downloads/",
            "license": [
                "BSD-3-Clause"
            ],
            "authors": [
                {
                    "name": "Sebastian Bergmann",
                    "email": "sb@sebastian-bergmann.de",
                    "role": "lead"
                }
            ],
            "description": "Mock Object library for PHPUnit",
            "homepage": "https://github.com/sebastianbergmann/phpunit-mock-objects/",
            "keywords": [
                "mock",
                "xunit"
            ],
<<<<<<< HEAD
            "time": "2017-06-30T09:13:00+00:00"
=======
            "time": "2017-06-30T08:15:21+00:00"
>>>>>>> 62388a9b
        },
        {
            "name": "sebastian/code-unit-reverse-lookup",
            "version": "1.0.1",
            "source": {
                "type": "git",
                "url": "https://github.com/sebastianbergmann/code-unit-reverse-lookup.git",
                "reference": "4419fcdb5eabb9caa61a27c7a1db532a6b55dd18"
            },
            "dist": {
                "type": "zip",
                "url": "https://api.github.com/repos/sebastianbergmann/code-unit-reverse-lookup/zipball/4419fcdb5eabb9caa61a27c7a1db532a6b55dd18",
                "reference": "4419fcdb5eabb9caa61a27c7a1db532a6b55dd18",
                "shasum": ""
            },
            "require": {
                "php": "^5.6 || ^7.0"
            },
            "require-dev": {
                "phpunit/phpunit": "^5.7 || ^6.0"
            },
            "type": "library",
            "extra": {
                "branch-alias": {
                    "dev-master": "1.0.x-dev"
                }
            },
            "autoload": {
                "classmap": [
                    "src/"
                ]
            },
            "notification-url": "https://packagist.org/downloads/",
            "license": [
                "BSD-3-Clause"
            ],
            "authors": [
                {
                    "name": "Sebastian Bergmann",
                    "email": "sebastian@phpunit.de"
                }
            ],
            "description": "Looks up which function or method a line of code belongs to",
            "homepage": "https://github.com/sebastianbergmann/code-unit-reverse-lookup/",
            "time": "2017-03-04T06:30:41+00:00"
        },
        {
            "name": "sebastian/comparator",
            "version": "2.0.0",
            "source": {
                "type": "git",
                "url": "https://github.com/sebastianbergmann/comparator.git",
                "reference": "20f84f468cb67efee293246e6a09619b891f55f0"
            },
            "dist": {
                "type": "zip",
                "url": "https://api.github.com/repos/sebastianbergmann/comparator/zipball/20f84f468cb67efee293246e6a09619b891f55f0",
                "reference": "20f84f468cb67efee293246e6a09619b891f55f0",
                "shasum": ""
            },
            "require": {
                "php": "^7.0",
                "sebastian/diff": "^1.2",
                "sebastian/exporter": "^3.0"
            },
            "require-dev": {
                "phpunit/phpunit": "^6.0"
            },
            "type": "library",
            "extra": {
                "branch-alias": {
                    "dev-master": "2.0.x-dev"
                }
            },
            "autoload": {
                "classmap": [
                    "src/"
                ]
            },
            "notification-url": "https://packagist.org/downloads/",
            "license": [
                "BSD-3-Clause"
            ],
            "authors": [
                {
                    "name": "Jeff Welch",
                    "email": "whatthejeff@gmail.com"
                },
                {
                    "name": "Volker Dusch",
                    "email": "github@wallbash.com"
                },
                {
                    "name": "Bernhard Schussek",
                    "email": "bschussek@2bepublished.at"
                },
                {
                    "name": "Sebastian Bergmann",
                    "email": "sebastian@phpunit.de"
                }
            ],
            "description": "Provides the functionality to compare PHP values for equality",
            "homepage": "http://www.github.com/sebastianbergmann/comparator",
            "keywords": [
                "comparator",
                "compare",
                "equality"
            ],
            "time": "2017-03-03T06:26:08+00:00"
        },
        {
            "name": "sebastian/diff",
            "version": "1.4.3",
            "source": {
                "type": "git",
                "url": "https://github.com/sebastianbergmann/diff.git",
                "reference": "7f066a26a962dbe58ddea9f72a4e82874a3975a4"
            },
            "dist": {
                "type": "zip",
                "url": "https://api.github.com/repos/sebastianbergmann/diff/zipball/7f066a26a962dbe58ddea9f72a4e82874a3975a4",
                "reference": "7f066a26a962dbe58ddea9f72a4e82874a3975a4",
                "shasum": ""
            },
            "require": {
                "php": "^5.3.3 || ^7.0"
            },
            "require-dev": {
                "phpunit/phpunit": "^4.8.35 || ^5.7 || ^6.0"
            },
            "type": "library",
            "extra": {
                "branch-alias": {
                    "dev-master": "1.4-dev"
                }
            },
            "autoload": {
                "classmap": [
                    "src/"
                ]
            },
            "notification-url": "https://packagist.org/downloads/",
            "license": [
                "BSD-3-Clause"
            ],
            "authors": [
                {
                    "name": "Kore Nordmann",
                    "email": "mail@kore-nordmann.de"
                },
                {
                    "name": "Sebastian Bergmann",
                    "email": "sebastian@phpunit.de"
                }
            ],
            "description": "Diff implementation",
            "homepage": "https://github.com/sebastianbergmann/diff",
            "keywords": [
                "diff"
            ],
            "time": "2017-05-22T07:24:03+00:00"
        },
        {
            "name": "sebastian/environment",
            "version": "3.1.0",
            "source": {
                "type": "git",
                "url": "https://github.com/sebastianbergmann/environment.git",
                "reference": "cd0871b3975fb7fc44d11314fd1ee20925fce4f5"
            },
            "dist": {
                "type": "zip",
                "url": "https://api.github.com/repos/sebastianbergmann/environment/zipball/cd0871b3975fb7fc44d11314fd1ee20925fce4f5",
                "reference": "cd0871b3975fb7fc44d11314fd1ee20925fce4f5",
                "shasum": ""
            },
            "require": {
                "php": "^7.0"
            },
            "require-dev": {
                "phpunit/phpunit": "^6.1"
            },
            "type": "library",
            "extra": {
                "branch-alias": {
                    "dev-master": "3.1.x-dev"
                }
            },
            "autoload": {
                "classmap": [
                    "src/"
                ]
            },
            "notification-url": "https://packagist.org/downloads/",
            "license": [
                "BSD-3-Clause"
            ],
            "authors": [
                {
                    "name": "Sebastian Bergmann",
                    "email": "sebastian@phpunit.de"
                }
            ],
            "description": "Provides functionality to handle HHVM/PHP environments",
            "homepage": "http://www.github.com/sebastianbergmann/environment",
            "keywords": [
                "Xdebug",
                "environment",
                "hhvm"
            ],
            "time": "2017-07-01T08:51:00+00:00"
        },
        {
            "name": "sebastian/exporter",
            "version": "3.1.0",
            "source": {
                "type": "git",
                "url": "https://github.com/sebastianbergmann/exporter.git",
                "reference": "234199f4528de6d12aaa58b612e98f7d36adb937"
            },
            "dist": {
                "type": "zip",
                "url": "https://api.github.com/repos/sebastianbergmann/exporter/zipball/234199f4528de6d12aaa58b612e98f7d36adb937",
                "reference": "234199f4528de6d12aaa58b612e98f7d36adb937",
                "shasum": ""
            },
            "require": {
                "php": "^7.0",
                "sebastian/recursion-context": "^3.0"
            },
            "require-dev": {
                "ext-mbstring": "*",
                "phpunit/phpunit": "^6.0"
            },
            "type": "library",
            "extra": {
                "branch-alias": {
                    "dev-master": "3.1.x-dev"
                }
            },
            "autoload": {
                "classmap": [
                    "src/"
                ]
            },
            "notification-url": "https://packagist.org/downloads/",
            "license": [
                "BSD-3-Clause"
            ],
            "authors": [
                {
                    "name": "Jeff Welch",
                    "email": "whatthejeff@gmail.com"
                },
                {
                    "name": "Volker Dusch",
                    "email": "github@wallbash.com"
                },
                {
                    "name": "Bernhard Schussek",
                    "email": "bschussek@2bepublished.at"
                },
                {
                    "name": "Sebastian Bergmann",
                    "email": "sebastian@phpunit.de"
                },
                {
                    "name": "Adam Harvey",
                    "email": "aharvey@php.net"
                }
            ],
            "description": "Provides the functionality to export PHP variables for visualization",
            "homepage": "http://www.github.com/sebastianbergmann/exporter",
            "keywords": [
                "export",
                "exporter"
            ],
            "time": "2017-04-03T13:19:02+00:00"
        },
        {
            "name": "sebastian/global-state",
            "version": "2.0.0",
            "source": {
                "type": "git",
                "url": "https://github.com/sebastianbergmann/global-state.git",
                "reference": "e8ba02eed7bbbb9e59e43dedd3dddeff4a56b0c4"
            },
            "dist": {
                "type": "zip",
                "url": "https://api.github.com/repos/sebastianbergmann/global-state/zipball/e8ba02eed7bbbb9e59e43dedd3dddeff4a56b0c4",
                "reference": "e8ba02eed7bbbb9e59e43dedd3dddeff4a56b0c4",
                "shasum": ""
            },
            "require": {
                "php": "^7.0"
            },
            "require-dev": {
                "phpunit/phpunit": "^6.0"
            },
            "suggest": {
                "ext-uopz": "*"
            },
            "type": "library",
            "extra": {
                "branch-alias": {
                    "dev-master": "2.0-dev"
                }
            },
            "autoload": {
                "classmap": [
                    "src/"
                ]
            },
            "notification-url": "https://packagist.org/downloads/",
            "license": [
                "BSD-3-Clause"
            ],
            "authors": [
                {
                    "name": "Sebastian Bergmann",
                    "email": "sebastian@phpunit.de"
                }
            ],
            "description": "Snapshotting of global state",
            "homepage": "http://www.github.com/sebastianbergmann/global-state",
            "keywords": [
                "global state"
            ],
            "time": "2017-04-27T15:39:26+00:00"
        },
        {
            "name": "sebastian/object-enumerator",
            "version": "3.0.2",
            "source": {
                "type": "git",
                "url": "https://github.com/sebastianbergmann/object-enumerator.git",
                "reference": "31dd3379d16446c5d86dec32ab1ad1f378581ad8"
            },
            "dist": {
                "type": "zip",
                "url": "https://api.github.com/repos/sebastianbergmann/object-enumerator/zipball/31dd3379d16446c5d86dec32ab1ad1f378581ad8",
                "reference": "31dd3379d16446c5d86dec32ab1ad1f378581ad8",
                "shasum": ""
            },
            "require": {
                "php": "^7.0",
                "sebastian/object-reflector": "^1.0",
                "sebastian/recursion-context": "^3.0"
            },
            "require-dev": {
                "phpunit/phpunit": "^6.0"
            },
            "type": "library",
            "extra": {
                "branch-alias": {
                    "dev-master": "3.0.x-dev"
                }
            },
            "autoload": {
                "classmap": [
                    "src/"
                ]
            },
            "notification-url": "https://packagist.org/downloads/",
            "license": [
                "BSD-3-Clause"
            ],
            "authors": [
                {
                    "name": "Sebastian Bergmann",
                    "email": "sebastian@phpunit.de"
                }
            ],
            "description": "Traverses array structures and object graphs to enumerate all referenced objects",
            "homepage": "https://github.com/sebastianbergmann/object-enumerator/",
            "time": "2017-03-12T15:17:29+00:00"
        },
        {
            "name": "sebastian/object-reflector",
            "version": "1.1.1",
            "source": {
                "type": "git",
                "url": "https://github.com/sebastianbergmann/object-reflector.git",
                "reference": "773f97c67f28de00d397be301821b06708fca0be"
            },
            "dist": {
                "type": "zip",
                "url": "https://api.github.com/repos/sebastianbergmann/object-reflector/zipball/773f97c67f28de00d397be301821b06708fca0be",
                "reference": "773f97c67f28de00d397be301821b06708fca0be",
                "shasum": ""
            },
            "require": {
                "php": "^7.0"
            },
            "require-dev": {
                "phpunit/phpunit": "^6.0"
            },
            "type": "library",
            "extra": {
                "branch-alias": {
                    "dev-master": "1.1-dev"
                }
            },
            "autoload": {
                "classmap": [
                    "src/"
                ]
            },
            "notification-url": "https://packagist.org/downloads/",
            "license": [
                "BSD-3-Clause"
            ],
            "authors": [
                {
                    "name": "Sebastian Bergmann",
                    "email": "sebastian@phpunit.de"
                }
            ],
            "description": "Allows reflection of object attributes, including inherited and non-public ones",
            "homepage": "https://github.com/sebastianbergmann/object-reflector/",
            "time": "2017-03-29T09:07:27+00:00"
        },
        {
            "name": "sebastian/recursion-context",
            "version": "3.0.0",
            "source": {
                "type": "git",
                "url": "https://github.com/sebastianbergmann/recursion-context.git",
                "reference": "5b0cd723502bac3b006cbf3dbf7a1e3fcefe4fa8"
            },
            "dist": {
                "type": "zip",
                "url": "https://api.github.com/repos/sebastianbergmann/recursion-context/zipball/5b0cd723502bac3b006cbf3dbf7a1e3fcefe4fa8",
                "reference": "5b0cd723502bac3b006cbf3dbf7a1e3fcefe4fa8",
                "shasum": ""
            },
            "require": {
                "php": "^7.0"
            },
            "require-dev": {
                "phpunit/phpunit": "^6.0"
            },
            "type": "library",
            "extra": {
                "branch-alias": {
                    "dev-master": "3.0.x-dev"
                }
            },
            "autoload": {
                "classmap": [
                    "src/"
                ]
            },
            "notification-url": "https://packagist.org/downloads/",
            "license": [
                "BSD-3-Clause"
            ],
            "authors": [
                {
                    "name": "Jeff Welch",
                    "email": "whatthejeff@gmail.com"
                },
                {
                    "name": "Sebastian Bergmann",
                    "email": "sebastian@phpunit.de"
                },
                {
                    "name": "Adam Harvey",
                    "email": "aharvey@php.net"
                }
            ],
            "description": "Provides functionality to recursively process PHP variables",
            "homepage": "http://www.github.com/sebastianbergmann/recursion-context",
            "time": "2017-03-03T06:23:57+00:00"
        },
        {
            "name": "sebastian/resource-operations",
            "version": "1.0.0",
            "source": {
                "type": "git",
                "url": "https://github.com/sebastianbergmann/resource-operations.git",
                "reference": "ce990bb21759f94aeafd30209e8cfcdfa8bc3f52"
            },
            "dist": {
                "type": "zip",
                "url": "https://api.github.com/repos/sebastianbergmann/resource-operations/zipball/ce990bb21759f94aeafd30209e8cfcdfa8bc3f52",
                "reference": "ce990bb21759f94aeafd30209e8cfcdfa8bc3f52",
                "shasum": ""
            },
            "require": {
                "php": ">=5.6.0"
            },
            "type": "library",
            "extra": {
                "branch-alias": {
                    "dev-master": "1.0.x-dev"
                }
            },
            "autoload": {
                "classmap": [
                    "src/"
                ]
            },
            "notification-url": "https://packagist.org/downloads/",
            "license": [
                "BSD-3-Clause"
            ],
            "authors": [
                {
                    "name": "Sebastian Bergmann",
                    "email": "sebastian@phpunit.de"
                }
            ],
            "description": "Provides a list of PHP built-in functions that operate on resources",
            "homepage": "https://www.github.com/sebastianbergmann/resource-operations",
            "time": "2015-07-28T20:34:47+00:00"
        },
        {
            "name": "sebastian/version",
            "version": "2.0.1",
            "source": {
                "type": "git",
                "url": "https://github.com/sebastianbergmann/version.git",
                "reference": "99732be0ddb3361e16ad77b68ba41efc8e979019"
            },
            "dist": {
                "type": "zip",
                "url": "https://api.github.com/repos/sebastianbergmann/version/zipball/99732be0ddb3361e16ad77b68ba41efc8e979019",
                "reference": "99732be0ddb3361e16ad77b68ba41efc8e979019",
                "shasum": ""
            },
            "require": {
                "php": ">=5.6"
            },
            "type": "library",
            "extra": {
                "branch-alias": {
                    "dev-master": "2.0.x-dev"
                }
            },
            "autoload": {
                "classmap": [
                    "src/"
                ]
            },
            "notification-url": "https://packagist.org/downloads/",
            "license": [
                "BSD-3-Clause"
            ],
            "authors": [
                {
                    "name": "Sebastian Bergmann",
                    "email": "sebastian@phpunit.de",
                    "role": "lead"
                }
            ],
            "description": "Library that helps with managing the version number of Git-hosted PHP projects",
            "homepage": "https://github.com/sebastianbergmann/version",
            "time": "2016-10-03T07:35:21+00:00"
        },
        {
            "name": "squizlabs/php_codesniffer",
            "version": "2.9.1",
            "source": {
                "type": "git",
                "url": "https://github.com/squizlabs/PHP_CodeSniffer.git",
                "reference": "dcbed1074f8244661eecddfc2a675430d8d33f62"
            },
            "dist": {
                "type": "zip",
                "url": "https://api.github.com/repos/squizlabs/PHP_CodeSniffer/zipball/dcbed1074f8244661eecddfc2a675430d8d33f62",
                "reference": "dcbed1074f8244661eecddfc2a675430d8d33f62",
                "shasum": ""
            },
            "require": {
                "ext-simplexml": "*",
                "ext-tokenizer": "*",
                "ext-xmlwriter": "*",
                "php": ">=5.1.2"
            },
            "require-dev": {
                "phpunit/phpunit": "~4.0"
            },
            "bin": [
                "scripts/phpcs",
                "scripts/phpcbf"
            ],
            "type": "library",
            "extra": {
                "branch-alias": {
                    "dev-master": "2.x-dev"
                }
            },
            "autoload": {
                "classmap": [
                    "CodeSniffer.php",
                    "CodeSniffer/CLI.php",
                    "CodeSniffer/Exception.php",
                    "CodeSniffer/File.php",
                    "CodeSniffer/Fixer.php",
                    "CodeSniffer/Report.php",
                    "CodeSniffer/Reporting.php",
                    "CodeSniffer/Sniff.php",
                    "CodeSniffer/Tokens.php",
                    "CodeSniffer/Reports/",
                    "CodeSniffer/Tokenizers/",
                    "CodeSniffer/DocGenerators/",
                    "CodeSniffer/Standards/AbstractPatternSniff.php",
                    "CodeSniffer/Standards/AbstractScopeSniff.php",
                    "CodeSniffer/Standards/AbstractVariableSniff.php",
                    "CodeSniffer/Standards/IncorrectPatternException.php",
                    "CodeSniffer/Standards/Generic/Sniffs/",
                    "CodeSniffer/Standards/MySource/Sniffs/",
                    "CodeSniffer/Standards/PEAR/Sniffs/",
                    "CodeSniffer/Standards/PSR1/Sniffs/",
                    "CodeSniffer/Standards/PSR2/Sniffs/",
                    "CodeSniffer/Standards/Squiz/Sniffs/",
                    "CodeSniffer/Standards/Zend/Sniffs/"
                ]
            },
            "notification-url": "https://packagist.org/downloads/",
            "license": [
                "BSD-3-Clause"
            ],
            "authors": [
                {
                    "name": "Greg Sherwood",
                    "role": "lead"
                }
            ],
            "description": "PHP_CodeSniffer tokenizes PHP, JavaScript and CSS files and detects violations of a defined set of coding standards.",
            "homepage": "http://www.squizlabs.com/php-codesniffer",
            "keywords": [
                "phpcs",
                "standards"
            ],
            "time": "2017-05-22T02:43:20+00:00"
        },
        {
<<<<<<< HEAD
            "name": "symfony/yaml",
            "version": "v3.3.5",
            "source": {
                "type": "git",
                "url": "https://github.com/symfony/yaml.git",
                "reference": "1f93a8d19b8241617f5074a123e282575b821df8"
            },
            "dist": {
                "type": "zip",
                "url": "https://api.github.com/repos/symfony/yaml/zipball/1f93a8d19b8241617f5074a123e282575b821df8",
                "reference": "1f93a8d19b8241617f5074a123e282575b821df8",
=======
            "name": "theseer/tokenizer",
            "version": "1.1.0",
            "source": {
                "type": "git",
                "url": "https://github.com/theseer/tokenizer.git",
                "reference": "cb2f008f3f05af2893a87208fe6a6c4985483f8b"
            },
            "dist": {
                "type": "zip",
                "url": "https://api.github.com/repos/theseer/tokenizer/zipball/cb2f008f3f05af2893a87208fe6a6c4985483f8b",
                "reference": "cb2f008f3f05af2893a87208fe6a6c4985483f8b",
>>>>>>> 62388a9b
                "shasum": ""
            },
            "require": {
                "ext-dom": "*",
                "ext-tokenizer": "*",
                "ext-xmlwriter": "*",
                "php": "^7.0"
            },
            "type": "library",
<<<<<<< HEAD
            "extra": {
                "branch-alias": {
                    "dev-master": "3.3-dev"
                }
            },
=======
>>>>>>> 62388a9b
            "autoload": {
                "classmap": [
                    "src/"
                ]
            },
            "notification-url": "https://packagist.org/downloads/",
            "license": [
                "BSD-3-Clause"
            ],
            "authors": [
                {
                    "name": "Arne Blankerts",
                    "email": "arne@blankerts.de",
                    "role": "Developer"
                }
            ],
<<<<<<< HEAD
            "description": "Symfony Yaml Component",
            "homepage": "https://symfony.com",
            "time": "2017-06-15T12:58:50+00:00"
=======
            "description": "A small library for converting tokenized PHP source code into XML and potentially other formats",
            "time": "2017-04-07T12:08:54+00:00"
>>>>>>> 62388a9b
        },
        {
            "name": "webmozart/assert",
            "version": "1.2.0",
            "source": {
                "type": "git",
                "url": "https://github.com/webmozart/assert.git",
                "reference": "2db61e59ff05fe5126d152bd0655c9ea113e550f"
            },
            "dist": {
                "type": "zip",
                "url": "https://api.github.com/repos/webmozart/assert/zipball/2db61e59ff05fe5126d152bd0655c9ea113e550f",
                "reference": "2db61e59ff05fe5126d152bd0655c9ea113e550f",
                "shasum": ""
            },
            "require": {
                "php": "^5.3.3 || ^7.0"
            },
            "require-dev": {
                "phpunit/phpunit": "^4.6",
                "sebastian/version": "^1.0.1"
            },
            "type": "library",
            "extra": {
                "branch-alias": {
                    "dev-master": "1.3-dev"
                }
            },
            "autoload": {
                "psr-4": {
                    "Webmozart\\Assert\\": "src/"
                }
            },
            "notification-url": "https://packagist.org/downloads/",
            "license": [
                "MIT"
            ],
            "authors": [
                {
                    "name": "Bernhard Schussek",
                    "email": "bschussek@gmail.com"
                }
            ],
            "description": "Assertions to validate method input/output with nice error messages.",
            "keywords": [
                "assert",
                "check",
                "validate"
            ],
            "time": "2016-11-23T20:04:58+00:00"
        },
        {
            "name": "woocommerce/woocommerce-git-hooks",
            "version": "1.0.1",
            "source": {
                "type": "git",
                "url": "https://github.com/woocommerce/woocommerce-git-hooks.git",
                "reference": "d8a4b067384282ee7bcf60151bd7e5fb4a01ad93"
            },
            "dist": {
                "type": "zip",
                "url": "https://api.github.com/repos/woocommerce/woocommerce-git-hooks/zipball/d8a4b067384282ee7bcf60151bd7e5fb4a01ad93",
                "reference": "d8a4b067384282ee7bcf60151bd7e5fb4a01ad93",
                "shasum": ""
            },
            "type": "scripts",
            "autoload": {
                "psr-4": {
                    "WooCommerce\\GitHooks\\": "src/"
                }
            },
            "notification-url": "https://packagist.org/downloads/",
            "license": [
                "MIT"
            ],
            "authors": [
                {
                    "name": "Claudio Sanches",
                    "email": "claudio@automattic.com"
                }
            ],
            "description": "WooCommerce Git Hooks",
            "time": "2017-07-20T21:53:08+00:00"
        },
        {
            "name": "wp-coding-standards/wpcs",
            "version": "0.10.0",
            "source": {
                "type": "git",
                "url": "https://github.com/WordPress-Coding-Standards/WordPress-Coding-Standards.git",
                "reference": "b39490465f6fd7375743a395019cd597e12119c9"
            },
            "dist": {
                "type": "zip",
                "url": "https://api.github.com/repos/WordPress-Coding-Standards/WordPress-Coding-Standards/zipball/b39490465f6fd7375743a395019cd597e12119c9",
                "reference": "b39490465f6fd7375743a395019cd597e12119c9",
                "shasum": ""
            },
            "require": {
                "squizlabs/php_codesniffer": "^2.6"
            },
            "type": "library",
            "notification-url": "https://packagist.org/downloads/",
            "license": [
                "MIT"
            ],
            "authors": [
                {
                    "name": "Contributors",
                    "homepage": "https://github.com/WordPress-Coding-Standards/WordPress-Coding-Standards/graphs/contributors"
                }
            ],
            "description": "PHP_CodeSniffer rules (sniffs) to enforce WordPress coding conventions",
            "keywords": [
                "phpcs",
                "standards",
                "wordpress"
            ],
            "time": "2016-08-29T20:04:47+00:00"
        }
    ],
    "aliases": [],
    "minimum-stability": "stable",
    "stability-flags": [],
    "prefer-stable": false,
    "prefer-lowest": false,
    "platform": [],
    "platform-dev": []
}<|MERGE_RESOLUTION|>--- conflicted
+++ resolved
@@ -4,11 +4,7 @@
         "Read more about it at https://getcomposer.org/doc/01-basic-usage.md#composer-lock-the-lock-file",
         "This file is @generated automatically"
     ],
-<<<<<<< HEAD
-    "content-hash": "4de193ff94eff8f16266a2e5ab43f312",
-=======
-    "content-hash": "4028dd750463d5e5ad5f2099196a949a",
->>>>>>> 62388a9b
+    "content-hash": "c3a6a57fe277972bda16a77c748d84f0",
     "packages": [
         {
             "name": "composer/installers",
@@ -869,18 +865,6 @@
         },
         {
             "name": "phpunit/phpunit-mock-objects",
-<<<<<<< HEAD
-            "version": "3.4.4",
-            "source": {
-                "type": "git",
-                "url": "https://github.com/sebastianbergmann/phpunit-mock-objects.git",
-                "reference": "a23b761686d50a560cc56233b9ecf49597cc9118"
-            },
-            "dist": {
-                "type": "zip",
-                "url": "https://api.github.com/repos/sebastianbergmann/phpunit-mock-objects/zipball/a23b761686d50a560cc56233b9ecf49597cc9118",
-                "reference": "a23b761686d50a560cc56233b9ecf49597cc9118",
-=======
             "version": "4.0.2",
             "source": {
                 "type": "git",
@@ -891,7 +875,6 @@
                 "type": "zip",
                 "url": "https://api.github.com/repos/sebastianbergmann/phpunit-mock-objects/zipball/d8833b396dce9162bb2eb5d59aee5a3ab3cfa5b4",
                 "reference": "d8833b396dce9162bb2eb5d59aee5a3ab3cfa5b4",
->>>>>>> 62388a9b
                 "shasum": ""
             },
             "require": {
@@ -937,11 +920,7 @@
                 "mock",
                 "xunit"
             ],
-<<<<<<< HEAD
-            "time": "2017-06-30T09:13:00+00:00"
-=======
             "time": "2017-06-30T08:15:21+00:00"
->>>>>>> 62388a9b
         },
         {
             "name": "sebastian/code-unit-reverse-lookup",
@@ -1581,19 +1560,6 @@
             "time": "2017-05-22T02:43:20+00:00"
         },
         {
-<<<<<<< HEAD
-            "name": "symfony/yaml",
-            "version": "v3.3.5",
-            "source": {
-                "type": "git",
-                "url": "https://github.com/symfony/yaml.git",
-                "reference": "1f93a8d19b8241617f5074a123e282575b821df8"
-            },
-            "dist": {
-                "type": "zip",
-                "url": "https://api.github.com/repos/symfony/yaml/zipball/1f93a8d19b8241617f5074a123e282575b821df8",
-                "reference": "1f93a8d19b8241617f5074a123e282575b821df8",
-=======
             "name": "theseer/tokenizer",
             "version": "1.1.0",
             "source": {
@@ -1605,7 +1571,6 @@
                 "type": "zip",
                 "url": "https://api.github.com/repos/theseer/tokenizer/zipball/cb2f008f3f05af2893a87208fe6a6c4985483f8b",
                 "reference": "cb2f008f3f05af2893a87208fe6a6c4985483f8b",
->>>>>>> 62388a9b
                 "shasum": ""
             },
             "require": {
@@ -1615,14 +1580,6 @@
                 "php": "^7.0"
             },
             "type": "library",
-<<<<<<< HEAD
-            "extra": {
-                "branch-alias": {
-                    "dev-master": "3.3-dev"
-                }
-            },
-=======
->>>>>>> 62388a9b
             "autoload": {
                 "classmap": [
                     "src/"
@@ -1639,14 +1596,8 @@
                     "role": "Developer"
                 }
             ],
-<<<<<<< HEAD
-            "description": "Symfony Yaml Component",
-            "homepage": "https://symfony.com",
-            "time": "2017-06-15T12:58:50+00:00"
-=======
             "description": "A small library for converting tokenized PHP source code into XML and potentially other formats",
             "time": "2017-04-07T12:08:54+00:00"
->>>>>>> 62388a9b
         },
         {
             "name": "webmozart/assert",
