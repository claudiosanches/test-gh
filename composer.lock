--- conflicted
+++ resolved
@@ -4,11 +4,7 @@
         "Read more about it at https://getcomposer.org/doc/01-basic-usage.md#installing-dependencies",
         "This file is @generated automatically"
     ],
-<<<<<<< HEAD
-    "content-hash": "cc3015cb9bc781605cedc88749cd28af",
-=======
-    "content-hash": "177fa175c12c63dd29d3241469dc07b7",
->>>>>>> 631c0602
+    "content-hash": "cba7b2c774868039e8dda4628b3b60aa",
     "packages": [
         {
             "name": "automattic/jetpack-autoloader",
@@ -505,20 +501,6 @@
             ],
             "description": "Symfony CssSelector Component",
             "homepage": "https://symfony.com",
-            "funding": [
-                {
-                    "url": "https://symfony.com/sponsor",
-                    "type": "custom"
-                },
-                {
-                    "url": "https://github.com/fabpot",
-                    "type": "github"
-                },
-                {
-                    "url": "https://tidelift.com/funding/github/packagist/symfony/symfony",
-                    "type": "tidelift"
-                }
-            ],
             "time": "2020-03-16T08:31:04+00:00"
         },
         {
