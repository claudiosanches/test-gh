version: ~> 1.0

language: php
dist: xenial

cache:
  directories:
    - $HOME/.composer/cache

# Since Xenial services are not started by default, we need to instruct it below to start.
services:
  - mysql
  - docker

# Test main supported versions of PHP against latest WP.
php:
  - 7.0
  - 7.1
  - 7.2
  - 7.3
  - 7.4

env:
  - WP_VERSION=latest WP_MULTISITE=0

# Additional tests against stable PHP (min version is 7.0)
# and code coverage report.
jobs:
  fast_finish: true
  include:
  - name: "Core E2E Tests"
    env: WP_VERSION=latest WP_MULTISITE=0 RUN_E2E=1
    install:
     - nvm install
     - npm install
     - composer install
    script:
      - npm run build:assets
      - npm run docker:up
      - npm run test:e2e
    after_script:
      - npm run docker:down
  - name: "WP Nightly"
    php: 7.4
    env: WP_VERSION=nightly WP_MULTISITE=0
  - name: "WP Latest - 1"
    php: 7.2
    env: WP_VERSION=5.4 WP_MULTISITE=0
  - name: "WP Latest - 2"
    php: 7.2
    env: WP_VERSION=5.3 WP_MULTISITE=0
  - name: "Code Standards"
    php: 7.4
    env: WP_VERSION=latest WP_MULTISITE=0 RUN_PHPCS=1
  - name: "Code Coverage"
    php: 7.4
    env: WP_VERSION=latest WP_MULTISITE=0 RUN_CODE_COVERAGE=1
  allow_failures:
  - php: 7.4
    env: WP_VERSION=latest WP_MULTISITE=0 RUN_CODE_COVERAGE=1

install:
  - export PATH="$HOME/.composer/vendor/bin:$PATH"
  - |
    # Remove Xdebug for a huge performance increase:
    if [ -f ~/.phpenv/versions/$(phpenv version-name)/etc/conf.d/xdebug.ini ]; then
      phpenv config-rm xdebug.ini
    else
      echo "xdebug.ini does not exist"
    fi
  - composer install
  - |
    # Install WP Test suite:
    if [[ ! -z "$WP_VERSION" ]]; then
      bash tests/bin/install.sh woocommerce_test root '' localhost $WP_VERSION
    fi

script:
  - bash tests/bin/phpunit.sh
  - bash tests/bin/phpcs.sh

after_script:
  - bash tests/bin/travis.sh after

# Specifies that Travis should create builds for master and release branches and also tags.
branches:
  only:
    - master
    - /^\d+\.\d+(\.\d+)?(-\S*)?$/
    - /^release\//

# Composer 2.0.7 introduced a change that broke the jetpack autoloader in PHP 7.0 - 7.3.
before_install:
<<<<<<< HEAD
  - composer self-update --1

# Git clone depth
# By default Travis CI clones repositories to a depth of 50 commits. Using a depth of 1 makes this step a bit faster.
git:
  depth: 1
=======
  - composer self-update 2.0.6
>>>>>>> ac9f83d7
<|MERGE_RESOLUTION|>--- conflicted
+++ resolved
@@ -91,13 +91,9 @@
 
 # Composer 2.0.7 introduced a change that broke the jetpack autoloader in PHP 7.0 - 7.3.
 before_install:
-<<<<<<< HEAD
-  - composer self-update --1
+  - composer self-update 2.0.6
 
 # Git clone depth
 # By default Travis CI clones repositories to a depth of 50 commits. Using a depth of 1 makes this step a bit faster.
 git:
   depth: 1
-=======
-  - composer self-update 2.0.6
->>>>>>> ac9f83d7
